from itertools import repeat, chain
from typing import Sequence, Optional
import random
from adam.curriculum.curriculum_utils import (
    Phase1InstanceGroup,
    PHASE1_CHOOSER_FACTORY,
    phase1_instances,
    standard_object,
)
from adam.curriculum.m6_curriculum import (
    M6_PREPOSITION_SUBCURRICULUM_GENERATORS,
    instantiate_subcurricula,
    M6_CURRICULUM_ALL_OBJECTS,
)
<<<<<<< HEAD
from adam.ontology.phase2_ontology import GAILA_PHASE_2_ONTOLOGY
=======
from adam.ontology import IS_SPEAKER, IS_ADDRESSEE, THING
from adam.ontology.phase1_ontology import (
    INANIMATE_OBJECT,
    CAN_BE_SAT_ON_BY_PEOPLE,
    ANIMATE,
)
from adam.ontology.phase2_ontology import GAILA_PHASE_1_ONTOLOGY, GAILA_PHASE_2_ONTOLOGY
>>>>>>> f3e18883
from adam.curriculum.phase1_curriculum import (
    _make_each_object_by_itself_curriculum,
    _make_put_on_speaker_addressee_body_part_curriculum,
    _make_generic_statements_curriculum,
    _make_drink_curriculum,
    make_sit_transitive,
    make_sit_template_intransitive,
)
from adam.curriculum.pursuit_curriculum import make_simple_pursuit_curriculum
from adam.language.dependency import LinearizedDependencyTree
from adam.language.language_generator import LanguageGenerator
from adam.situation.high_level_semantics_situation import HighLevelSemanticsSituation
from adam.situation.templates.phase1_templates import sampled
from vistautils.parameters import Parameters
from adam.perception.high_level_semantics_situation_to_developmental_primitive_perception import (
    HighLevelSemanticsSituationToDevelopmentalPrimitivePerceptionGenerator,
    GazePerceivedNoisily,
)


def build_each_object_by_itself_curriculum_train(
    num_samples: Optional[int],
    num_noise_objects: Optional[int],
    language_generator: LanguageGenerator[
        HighLevelSemanticsSituation, LinearizedDependencyTree
    ],
) -> Sequence[Phase1InstanceGroup]:
    # We show the learned each item 6 times,
    # because pursuit won't lexicalize anything it hasn't seen five times.
    return list(
        repeat(
            _make_each_object_by_itself_curriculum(
                num_samples, num_noise_objects, language_generator
            ),
            10,
        )
    )


def build_each_object_by_itself_curriculum_test(
    num_samples: Optional[int],
    num_noise_objects: Optional[int],
    language_generator: LanguageGenerator[
        HighLevelSemanticsSituation, LinearizedDependencyTree
    ],
) -> Sequence[Phase1InstanceGroup]:
    return [
        _make_each_object_by_itself_curriculum(
            num_samples, num_noise_objects, language_generator
        )
    ]


def build_generics_curriculum(
    num_samples: Optional[int],
    num_noise_objects: Optional[int],
    language_generator: LanguageGenerator[
        HighLevelSemanticsSituation, LinearizedDependencyTree
    ],
) -> Sequence[Phase1InstanceGroup]:
    return [
        _make_generic_statements_curriculum(
            num_samples, num_noise_objects, language_generator
        )
    ]


def build_m6_prepositions_curriculum(
    num_samples: Optional[int],
    num_noise_objects: Optional[int],
    language_generator: LanguageGenerator[
        HighLevelSemanticsSituation, LinearizedDependencyTree
    ],
) -> Sequence[Phase1InstanceGroup]:
    return instantiate_subcurricula(
        M6_PREPOSITION_SUBCURRICULUM_GENERATORS,
        num_samples,
        num_noise_objects,
        language_generator,
    )


def build_pursuit_curriculum(
    num_samples: Optional[int],
    num_noise_objects: Optional[int],
    language_generator: LanguageGenerator[
        HighLevelSemanticsSituation, LinearizedDependencyTree
    ],
    *,
    pursuit_curriculum_params: Parameters = Parameters.empty(),
) -> Sequence[Phase1InstanceGroup]:

    num_instances = pursuit_curriculum_params.integer(
        "num_instances", default=num_samples if num_samples else 10
    )
    num_noise_instances = pursuit_curriculum_params.integer(
        "num_noise_instances", default=num_noise_objects if num_noise_objects else 2
    )
    num_objects_in_instance = pursuit_curriculum_params.integer(
        "num_objects_in_instance", default=3
    )
    add_gaze = pursuit_curriculum_params.boolean("add_gaze", default=False)
    prob_given = pursuit_curriculum_params.floating_point("prob_given", default=1.0)
    prob_not_given = pursuit_curriculum_params.floating_point(
        "prob_not_given", default=0.0
    )
    rng = random.Random()
    rng.seed(0)
    gaze_perciever = GazePerceivedNoisily(
        rng=rng,
        prob_gaze_perceived_given_gaze=prob_given,
        prob_gaze_perceived_given_not_gaze=prob_not_given,
    )
    perception_generator = HighLevelSemanticsSituationToDevelopmentalPrimitivePerceptionGenerator(
        ontology=GAILA_PHASE_2_ONTOLOGY, gaze_strategy=gaze_perciever
    )
    return [
        make_simple_pursuit_curriculum(
            target_objects=M6_CURRICULUM_ALL_OBJECTS,
            num_instances=num_instances,
            num_objects_in_instance=num_objects_in_instance,
            num_noise_instances=num_noise_instances,
            language_generator=language_generator,
            add_gaze=add_gaze,
            perception_generator=perception_generator,
        )
    ]


def _make_sit_on_curriculum(
    num_samples: Optional[int],
    num_noise_objects: Optional[int],
    language_generator: LanguageGenerator[
        HighLevelSemanticsSituation, LinearizedDependencyTree
    ],
) -> Phase1InstanceGroup:
    sitter = standard_object(
        "sitter_0",
        THING,
        required_properties=[ANIMATE],
        banned_properties=[IS_SPEAKER, IS_ADDRESSEE],
    )
    seat = standard_object(
        "sitting-surface", INANIMATE_OBJECT, required_properties=[CAN_BE_SAT_ON_BY_PEOPLE]
    )
    return phase1_instances(
        "sit_on",
        chain(
            *[
                sampled(
                    make_sit_template_intransitive(
                        sitter, seat, num_noise_objects, surface=False, syntax_hints=False
                    ),
                    ontology=GAILA_PHASE_1_ONTOLOGY,
                    chooser=PHASE1_CHOOSER_FACTORY(),
                    max_to_sample=num_samples if num_samples else 25,
                ),
                sampled(
                    make_sit_transitive(
                        sitter, seat, num_noise_objects, surface=False, syntax_hints=False
                    ),
                    ontology=GAILA_PHASE_1_ONTOLOGY,
                    chooser=PHASE1_CHOOSER_FACTORY(),
                    max_to_sample=num_samples if num_samples else 25,
                ),
            ]
        ),
        language_generator=language_generator,
    )


def build_functionally_defined_objects_train_curriculum(
    num_samples: Optional[int],
    num_noise_objects: Optional[int],
    language_generator: LanguageGenerator[
        HighLevelSemanticsSituation, LinearizedDependencyTree
    ],
) -> Sequence[Phase1InstanceGroup]:
    return [
        _make_sit_on_curriculum(num_samples, num_noise_objects, language_generator),
        _make_drink_curriculum(num_samples, num_noise_objects, language_generator),
    ]


def build_debug_curriculum_train(
    num_samples: Optional[int],
    num_noise_objects: Optional[int],
    language_generator: LanguageGenerator[
        HighLevelSemanticsSituation, LinearizedDependencyTree
    ],
) -> Sequence[Phase1InstanceGroup]:
    return [
        _make_put_on_speaker_addressee_body_part_curriculum(
            num_samples, num_noise_objects, language_generator
        )
    ]


def build_debug_curriculum_test(  # pylint: disable=unused-argument
    num_samples: Optional[int],
    num_noise_objects: Optional[int],
    language_generator: LanguageGenerator[
        HighLevelSemanticsSituation, LinearizedDependencyTree
    ],
) -> Sequence[Phase1InstanceGroup]:
    return []<|MERGE_RESOLUTION|>--- conflicted
+++ resolved
@@ -12,9 +12,8 @@
     instantiate_subcurricula,
     M6_CURRICULUM_ALL_OBJECTS,
 )
-<<<<<<< HEAD
+
 from adam.ontology.phase2_ontology import GAILA_PHASE_2_ONTOLOGY
-=======
 from adam.ontology import IS_SPEAKER, IS_ADDRESSEE, THING
 from adam.ontology.phase1_ontology import (
     INANIMATE_OBJECT,
@@ -22,7 +21,7 @@
     ANIMATE,
 )
 from adam.ontology.phase2_ontology import GAILA_PHASE_1_ONTOLOGY, GAILA_PHASE_2_ONTOLOGY
->>>>>>> f3e18883
+
 from adam.curriculum.phase1_curriculum import (
     _make_each_object_by_itself_curriculum,
     _make_put_on_speaker_addressee_body_part_curriculum,
