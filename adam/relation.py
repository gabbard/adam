--- conflicted
+++ resolved
@@ -5,12 +5,8 @@
 from typing import Callable, Generic, Iterable, Tuple, TypeVar, Union, Any, Mapping
 from vistautils.preconditions import check_arg
 
-<<<<<<< HEAD
-from adam.ontology import OntologyNode, IN_REGION, Region
-=======
 from adam.ontology import IN_REGION, OntologyNode
 from adam.ontology.phase1_spatial_relations import Region
->>>>>>> 80e177e7
 
 ObjectT = TypeVar("ObjectT")
 ObjectTOut = TypeVar("ObjectTOut", contravariant=True)
