--- conflicted
+++ resolved
@@ -4,12 +4,8 @@
 from adam.language.language_generator import LanguageGenerator
 from adam.situation.high_level_semantics_situation import HighLevelSemanticsSituation
 from adam.language.dependency import LinearizedDependencyTree
-<<<<<<< HEAD
 from immutablecollections import immutableset
 from adam.ontology import IS_SPEAKER, IS_ADDRESSEE
-=======
-
->>>>>>> 664b49e4
 from adam.curriculum.curriculum_utils import (
     Phase1InstanceGroup,
     standard_object,
@@ -37,7 +33,6 @@
     ],
 ) -> Phase1InstanceGroup:
     object_to_eat = standard_object("object_0", required_properties=[EDIBLE])
-<<<<<<< HEAD
     human = standard_object(
         "eater_0", PERSON, banned_properties=[IS_SPEAKER, IS_ADDRESSEE]
     )
@@ -45,10 +40,6 @@
         standard_object(f"noise_object_{x}", banned_properties=[IS_SPEAKER, IS_ADDRESSEE])
         for x in range(noise_objects)
     )
-=======
-    human = standard_object("eater_0", PERSON)
-    background = make_noise_objects(noise_objects)
->>>>>>> 664b49e4
 
     return phase1_instances(
         "Human-Eat-Curriculum",
@@ -96,7 +87,6 @@
 ) -> Phase1InstanceGroup:
 
     object_to_eat = standard_object("object_0", required_properties=[EDIBLE])
-<<<<<<< HEAD
     eater = standard_object(
         "eater_0",
         THING,
@@ -107,10 +97,7 @@
         standard_object(f"noise_object_{x}", banned_properties=[IS_SPEAKER, IS_ADDRESSEE])
         for x in range(noise_objects)
     )
-=======
-    eater = standard_object("eater_0", THING, required_properties=[ANIMATE])
-    background = make_noise_objects(noise_objects)
->>>>>>> 664b49e4
+
 
     return phase1_instances(
         "german-eating",
