--- conflicted
+++ resolved
@@ -2492,14 +2492,12 @@
     surface = standard_object(
         "surface", THING, required_properties=[CAN_HAVE_THINGS_RESTING_ON_THEM]
     )
-<<<<<<< HEAD
+
     background = immutableset(
         standard_object(f"noise_object_{x}", banned_properties=[IS_SPEAKER, IS_ADDRESSEE])
         for x in range(noise_objects)
     )
-=======
-    background = make_noise_objects(noise_objects)
->>>>>>> 664b49e4
+
     to_in_templates = [
         _push_to_template(agent, theme, goal_reference, surface, background),
         _push_in_template(agent, theme, goal_in, surface, background),
@@ -2630,9 +2628,9 @@
     noise_objects: Optional[int],
     language_generator: LanguageGenerator[
         HighLevelSemanticsSituation, LinearizedDependencyTree
-<<<<<<< HEAD
+
     ] = GAILA_PHASE_1_LANGUAGE_GENERATOR,
-):
+) -> Phase1InstanceGroup:
     agent = standard_object(
         "agent",
         THING,
@@ -2642,12 +2640,7 @@
     goal_object = standard_object(
         "goal_object", banned_properties=[IS_SPEAKER, IS_ADDRESSEE]
     )
-=======
-    ],
-) -> Phase1InstanceGroup:
-    agent = standard_object("agent", THING, required_properties=[ANIMATE])
-    goal_object = standard_object("goal_object")
->>>>>>> 664b49e4
+
     goal_object_hollow = standard_object(
         "goal_object_hollow", required_properties=[HOLLOW], banned_properties=[ANIMATE]
     )
@@ -2879,20 +2872,15 @@
     noise_objects: Optional[int],
     language_generator: LanguageGenerator[
         HighLevelSemanticsSituation, LinearizedDependencyTree
-<<<<<<< HEAD
     ] = GAILA_PHASE_1_LANGUAGE_GENERATOR,
-):
+)-> Phase1InstanceGroup:
     agent = standard_object(
         "agent",
         THING,
         required_properties=[ANIMATE],
         banned_properties=[IS_SPEAKER, IS_ADDRESSEE],
     )
-=======
-    ],
-) -> Phase1InstanceGroup:
-    agent = standard_object("agent", THING, required_properties=[ANIMATE])
->>>>>>> 664b49e4
+
     goal_object = standard_object("goal_object")
     goal_object_hollow = standard_object(
         "goal_object_hollow",
@@ -2904,14 +2892,11 @@
     roll_surface = standard_object(
         "rollable_surface", required_properties=[CAN_HAVE_THINGS_RESTING_ON_THEM]
     )
-<<<<<<< HEAD
     noise_objects_immutable: Iterable[TemplateObjectVariable] = immutableset(
         standard_object(f"noise_object_{x}", banned_properties=[IS_SPEAKER, IS_ADDRESSEE])
         for x in range(noise_objects)
     )
-=======
-    noise_objects_immutable = make_noise_objects(noise_objects)
->>>>>>> 664b49e4
+
     surfaces: Iterable[TemplateObjectVariable] = immutableset([ground, roll_surface])
     all_objects_mutable = [ground, roll_surface]
     all_objects_mutable.extend(noise_objects_immutable)
@@ -3189,21 +3174,16 @@
     goal_on = standard_object(
         "goal_on", THING, required_properties=[CAN_HAVE_THINGS_RESTING_ON_THEM]
     )
-<<<<<<< HEAD
+
     goal_in = standard_object(
         "goal_in",
         THING,
         required_properties=[HOLLOW],
         banned_properties=[IS_SPEAKER, IS_ADDRESSEE],
     )
-    background = immutableset(
-        standard_object(f"noise_object_{x}", banned_properties=[IS_SPEAKER, IS_ADDRESSEE])
-        for x in range(noise_objects)
-    )
-=======
-    goal_in = standard_object("goal_in", THING, required_properties=[HOLLOW])
+
     background = make_noise_objects(noise_objects)
->>>>>>> 664b49e4
+
     syntax_hints_options: Sequence[Sequence[str]] = [[], [USE_ADVERBIAL_PATH_MODIFIER]]
 
     return phase1_instances(
@@ -3450,14 +3430,9 @@
         required_properties=[HAS_SPACE_UNDER],
         banned_properties=[IS_SPEAKER, IS_ADDRESSEE],
     )
-<<<<<<< HEAD
-    background = immutableset(
-        standard_object(f"noise_object_{x}", banned_properties=[IS_SPEAKER, IS_ADDRESSEE])
-        for x in range(noise_objects)
-    )
-=======
+
     background = make_noise_objects(noise_objects)
->>>>>>> 664b49e4
+
     situation_templates = [
         _x_move_y_in_z_template(manipulating_agent, theme, goal_in, background),
         _x_move_y_on_z_template(manipulating_agent, theme, goal_on, background),
@@ -3827,14 +3802,9 @@
     goal_on = standard_object(
         "goal_reference", THING, required_properties=[CAN_HAVE_THINGS_RESTING_ON_THEM]
     )
-<<<<<<< HEAD
-    background = immutableset(
-        standard_object(f"noise_object_{x}", banned_properties=[IS_SPEAKER, IS_ADDRESSEE])
-        for x in range(noise_objects)
-    )
-=======
+
     background = make_noise_objects(noise_objects)
->>>>>>> 664b49e4
+
     templates = [
         _jump_in_template(agent, goal_in, background),
         _jump_on_template(agent, goal_on, background),
@@ -3914,14 +3884,9 @@
     goal_under = standard_object(
         "goal_under", THING, required_properties=[HAS_SPACE_UNDER]
     )
-<<<<<<< HEAD
-    background = immutableset(
-        standard_object(f"noise_object_{x}", banned_properties=[IS_SPEAKER, IS_ADDRESSEE])
-        for x in range(noise_objects)
-    )
-=======
+
     background = make_noise_objects(noise_objects)
->>>>>>> 664b49e4
+
     return phase1_instances(
         "Fly + PP",
         chain(
