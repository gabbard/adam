--- conflicted
+++ resolved
@@ -19,11 +19,8 @@
     IGNORE_HAS_AS_VERB,
     PREFER_DITRANSITIVE,
     USE_ADVERBIAL_PATH_MODIFIER,
-<<<<<<< HEAD
-=======
     IGNORE_HAS_AS_VERB,
     ATTRIBUTES_AS_X_IS_Y,
->>>>>>> e9d5efc2
 )
 from adam.ontology import IS_ADDRESSEE, IS_SPEAKER, THING
 from adam.ontology.during import DuringAction
