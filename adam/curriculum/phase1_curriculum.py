"""
Curricula for DARPA GAILA Phase 1
"""

from itertools import chain
from typing import Iterable, Sequence

from more_itertools import flatten

from adam.axes import HorizontalAxisOfObject, FacingAddresseeAxis, AxesInfo
from adam.curriculum.curriculum_utils import (
    phase1_instances,
    PHASE1_CHOOSER,
    Phase1InstanceGroup,
    standard_object,
    GROUND_OBJECT_TEMPLATE,
)
from adam.language_specific.english.english_language_generator import (
    PREFER_DITRANSITIVE,
    USE_ADVERBIAL_PATH_MODIFIER,
)
from adam.ontology import THING, IS_SPEAKER, IS_ADDRESSEE, IN_REGION
from adam.ontology.during import DuringAction
from adam.ontology.ontology import Ontology
from adam.ontology.phase1_ontology import (
    AGENT,
    ANIMATE,
    BIGGER_THAN,
    BIRD,
    BOX,
    CAN_BE_SAT_ON_BY_PEOPLE,
    CAN_HAVE_THINGS_RESTING_ON_THEM,
    CAN_JUMP,
    COME,
    DRINK,
    DRINK_CONTAINER_AUX,
    EAT,
    EDIBLE,
    FALL,
    FLY,
    GAILA_PHASE_1_ONTOLOGY,
    GIVE,
    GO,
    GOAL,
    GROUND,
    HAS,
    HAS_SPACE_UNDER,
    HOLLOW,
    INANIMATE,
    INANIMATE_OBJECT,
    IS_BODY_PART,
    IS_HUMAN,
    JUMP,
    JUMP_INITIAL_SUPPORTER_AUX,
    LEARNER,
    LIQUID,
    MOVE,
    MOVE_GOAL,
    PATIENT,
    PERSON,
    PERSON_CAN_HAVE,
    PUSH,
    PUSH_GOAL,
    PUSH_SURFACE_AUX,
    PUT,
    ROLL,
    ROLLABLE,
    ROLL_SURFACE_AUXILIARY,
    SELF_MOVING,
    SIT,
    SIT_GOAL,
    SIT_THING_SAT_ON,
    SPIN,
    TAKE,
    THEME,
    THROW,
    THROW_GOAL,
    TRANSFER_OF_POSSESSION,
    _GO_GOAL,
    bigger_than,
    contacts,
    inside,
    on,
    strictly_above,
    COLOR,
    PHASE_1_CURRICULUM_OBJECTS,
    is_recognized_particular,
)
from adam.ontology.phase1_spatial_relations import (
    AWAY_FROM,
    EXTERIOR_BUT_IN_CONTACT,
    GRAVITATIONAL_DOWN,
    GRAVITATIONAL_UP,
    INTERIOR,
    PROXIMAL,
    Region,
    SpatialPath,
    TOWARD,
    Direction,
)
from adam.random_utils import RandomChooser
from adam.relation import Relation
from adam.situation import Action, SituationObject
from adam.situation.high_level_semantics_situation import HighLevelSemanticsSituation
from adam.situation.templates.phase1_templates import (
    Phase1SituationTemplate,
    action_variable,
    all_possible,
    color_variable,
    object_variable,
    sampled,
)


# Show each object once by itself
def _make_each_object_by_itself_curriculum() -> Phase1InstanceGroup:
    single_object_template = Phase1SituationTemplate(
        "single-object", salient_object_variables=[object_variable("object")]
    )

    return phase1_instances(
        "each object by itself",
        chain(
            *[
                all_possible(
                    single_object_template,
                    chooser=PHASE1_CHOOSER,
                    ontology=GAILA_PHASE_1_ONTOLOGY,
                )
            ]
        ),
    )


# Show each object in 20 different colors


def _make_objects_with_colors_curriculum() -> Phase1InstanceGroup:
    color = color_variable("color")
    object_with_color = object_variable(
        "object",
        added_properties=[color],
        banned_properties=[IS_HUMAN, IS_BODY_PART, COLOR],
    )

    object_with_color_template = Phase1SituationTemplate(
        "object-with-color", salient_object_variables=[object_with_color]
    )

    return phase1_instances(
        "objects with colors",
        chain(
            *[
                sampled(
                    object_with_color_template,
                    ontology=GAILA_PHASE_1_ONTOLOGY,
<<<<<<< HEAD
                    chooser=PHASE1_CHOOSER,
                    max_to_sample=20,
=======
                    salient_objects=[
                        SituationObject.instantiate_ontology_node(
                            object_type,
                            debug_handle=object_type.handle + f"_{idx}",
                            ontology=GAILA_PHASE_1_ONTOLOGY,
                        )
                        for idx in range(num_objects)
                    ],
                    axis_info=AxesInfo(),
>>>>>>> 82ddf39e
                )
            ]
        ),
    )


def _make_multiple_objects_curriculum() -> Phase1InstanceGroup:
    def build_object_multiples_situations(
        ontology: Ontology, *, samples_per_object: int = 3, chooser: RandomChooser
    ) -> Iterable[HighLevelSemanticsSituation]:
        for object_type in PHASE_1_CURRICULUM_OBJECTS:
            is_liquid = ontology.has_all_properties(object_type, [LIQUID])
            # don't want multiples of named people
            if not is_recognized_particular(ontology, object_type) and not is_liquid:
                for _ in range(samples_per_object):
                    num_objects = chooser.choice(range(2, 4))
                    yield HighLevelSemanticsSituation(
                        ontology=GAILA_PHASE_1_ONTOLOGY,
                        salient_objects=[
                            SituationObject(
                                ontology_node=object_type,
                                debug_handle=object_type.handle + f"_{idx}",
                            )
                            for idx in range(num_objects)
                        ],
                        axis_info=AxesInfo(),
                    )

    return phase1_instances(
        "multiples of the same object",
        build_object_multiples_situations(
            ontology=GAILA_PHASE_1_ONTOLOGY, chooser=PHASE1_CHOOSER
        ),
    )


def _make_object_on_ground_curriculum() -> Phase1InstanceGroup:
    object_0 = standard_object("object_0")
    liquid_0 = object_variable("liquid_0", THING, required_properties=[LIQUID])

    object_on_ground_template = Phase1SituationTemplate(
        "object-on-ground",
        salient_object_variables=[GROUND_OBJECT_TEMPLATE, object_0],
        asserted_always_relations=[on(object_0, GROUND_OBJECT_TEMPLATE)],
    )

    liquid_on_ground_template = Phase1SituationTemplate(
        "liquid-on-ground",
        salient_object_variables=[liquid_0, GROUND_OBJECT_TEMPLATE],
        asserted_always_relations=[on(liquid_0, GROUND_OBJECT_TEMPLATE)],
    )

    return phase1_instances(
        "object on ground",
        chain(
            *[
                all_possible(
                    object_on_ground_template,
                    ontology=GAILA_PHASE_1_ONTOLOGY,
                    chooser=PHASE1_CHOOSER,
                ),
                all_possible(
                    liquid_on_ground_template,
                    ontology=GAILA_PHASE_1_ONTOLOGY,
                    chooser=PHASE1_CHOOSER,
                ),
            ]
        ),
    )


def _make_person_has_object_curriculum() -> Phase1InstanceGroup:
    person_0 = object_variable("person", PERSON)
    inanimate_object_0 = standard_object(
        "inanimate-object", INANIMATE_OBJECT, required_properties=[PERSON_CAN_HAVE]
    )
    person_has_object_template = Phase1SituationTemplate(
        "person-has-object",
        salient_object_variables=[person_0, inanimate_object_0],
        asserted_always_relations=[Relation(HAS, person_0, inanimate_object_0)],
    )

    return phase1_instances(
        "person has object",
        chain(
            *[
                sampled(
                    person_has_object_template,
                    chooser=PHASE1_CHOOSER,
                    ontology=GAILA_PHASE_1_ONTOLOGY,
                    max_to_sample=100,
                )
            ]
        ),
    )


def _make_fall_curriculum() -> Phase1InstanceGroup:
    arbitary_object = object_variable("object_0", THING)
    ground = object_variable("ground_0", GROUND)

    def _make_templates() -> Iterable[Phase1SituationTemplate]:
        # Any Object Falling
        for use_adverbial_path_modifier in (True, False):
            yield Phase1SituationTemplate(
                "object-falls",
                salient_object_variables=[arbitary_object],
                actions=[
                    Action(
                        action_type=FALL,
                        argument_roles_to_fillers=[(THEME, arbitary_object)],
                    )
                ],
                syntax_hints=[USE_ADVERBIAL_PATH_MODIFIER]
                if use_adverbial_path_modifier
                else [],
            )

        # "ball fell on the ground"
        yield Phase1SituationTemplate(
            "falls-to-ground",
            salient_object_variables=[arbitary_object, ground],
            actions=[
                Action(
                    action_type=FALL,
                    argument_roles_to_fillers=[(THEME, arbitary_object)],
                    during=DuringAction(at_some_point=[on(arbitary_object, ground)]),
                )
            ],
        )

    return phase1_instances(
        "falling objects",
        chain(
            *[
                all_possible(
                    template, ontology=GAILA_PHASE_1_ONTOLOGY, chooser=PHASE1_CHOOSER
                )
                for template in _make_templates()
            ]
        ),
    )


def _make_transfer_of_possession_curriculum() -> Phase1InstanceGroup:
    action_variable("transfer-verb", with_properties=[TRANSFER_OF_POSSESSION])
    giver = object_variable("person_0", PERSON)
    recipient = object_variable("person_1", PERSON)
    given_object = standard_object("give_object_0")

    return phase1_instances(
        "transfer-of-possession",
        chain(
            *[
                sampled(
                    Phase1SituationTemplate(
                        "transfer-of-possession",
                        salient_object_variables=[giver, recipient, given_object],
                        actions=[
                            Action(
                                GIVE,
                                argument_roles_to_fillers=[
                                    (AGENT, giver),
                                    (GOAL, recipient),
                                    (THEME, given_object),
                                ],
                            )
                        ],
                        syntax_hints=[PREFER_DITRANSITIVE] if prefer_ditransitive else [],
                    ),
                    max_to_sample=100,
                    chooser=PHASE1_CHOOSER,
                    ontology=GAILA_PHASE_1_ONTOLOGY,
                )
                for prefer_ditransitive in (True, False)
            ]
        ),
    )


def _make_object_on_object_curriculum() -> Phase1InstanceGroup:
    object_ = object_variable("object_0", INANIMATE_OBJECT)
    object_with_surface = object_variable(
        "object_1",
        INANIMATE_OBJECT,
        required_properties=[CAN_HAVE_THINGS_RESTING_ON_THEM],
    )
    situation_template = Phase1SituationTemplate(
        "object-on-surface",
        salient_object_variables=[object_, object_with_surface],
        constraining_relations=[Relation(BIGGER_THAN, object_with_surface, object_)],
        asserted_always_relations=[on(object_, object_with_surface)],
    )

    return phase1_instances(
        "objects-on-surfaces",
        sampled(
            situation_template,
            max_to_sample=100,
            chooser=PHASE1_CHOOSER,
            ontology=GAILA_PHASE_1_ONTOLOGY,
        ),
    )


def _make_object_beside_object_curriculum() -> Phase1InstanceGroup:
    smaller_beside_object = standard_object("object")
    larger_beside_object = standard_object("larger_beside_object")

    situation_template = Phase1SituationTemplate(
        "object-beside-object",
        salient_object_variables=[smaller_beside_object, larger_beside_object],
        constraining_relations=[
            Relation(BIGGER_THAN, larger_beside_object, smaller_beside_object)
        ],
        asserted_always_relations=[
            Relation(
                IN_REGION,
                smaller_beside_object,
                Region(
                    larger_beside_object,
                    distance=PROXIMAL,
                    direction=Direction(
                        positive=True,
                        relative_to_axis=HorizontalAxisOfObject(
                            larger_beside_object, index=0
                        ),
                    ),
                ),
            )
        ],
    )

    return phase1_instances(
        "objects-beside-objects",
        sampled(
            situation_template,
            max_to_sample=50,
            chooser=PHASE1_CHOOSER,
            ontology=GAILA_PHASE_1_ONTOLOGY,
        ),
    )


def _make_object_under_or_over_object_curriculum() -> Phase1InstanceGroup:
    object_under = standard_object("object_0")
    object_above = standard_object("object_1", required_properties=[HAS_SPACE_UNDER])
    bird = object_variable("bird_0", BIRD)
    object_under_bird = standard_object("object_under_bird_0")

    templates = [
        Phase1SituationTemplate(
            f"object-under-object",
            salient_object_variables=[object_above],
            constraining_relations=[Relation(BIGGER_THAN, object_above, object_under)],
            asserted_always_relations=[strictly_above(object_above, object_under)],
        ),
        Phase1SituationTemplate(
            f"object-over-object",
            salient_object_variables=[object_under_bird],
            asserted_always_relations=[strictly_above(bird, object_under_bird)],
        ),
    ]

    return phase1_instances(
        "objects-under-over-objects",
        chain(
            *[
                sampled(
                    template,
                    max_to_sample=100,
                    chooser=PHASE1_CHOOSER,
                    ontology=GAILA_PHASE_1_ONTOLOGY,
                )
                for template in templates
            ]
        ),
    )


def _make_object_in_other_object_curriculum() -> Phase1InstanceGroup:
    object_ = object_variable("object_0", banned_properties=[IS_BODY_PART])
    liquid = object_variable(
        "liquid_0", required_properties=[LIQUID], banned_properties=[IS_BODY_PART]
    )
    containing_object = object_variable(
        "object_1", required_properties=[HOLLOW], banned_properties=[IS_BODY_PART]
    )
    liquid_containing_object = object_variable(
        "object_2",
        required_properties=[HOLLOW, PERSON_CAN_HAVE],
        banned_properties=[IS_BODY_PART],
    )
    solid_template = Phase1SituationTemplate(
        "solid-containment",
        salient_object_variables=[object_, containing_object],
        constraining_relations=[Relation(BIGGER_THAN, containing_object, object_)],
        asserted_always_relations=[inside(object_, containing_object)],
    )
    liquid_template = Phase1SituationTemplate(
        "liquid-containment",
        salient_object_variables=[liquid, liquid_containing_object],
        asserted_always_relations=[inside(liquid, liquid_containing_object)],
    )

    return phase1_instances(
        "objects-in-other-objects",
        chain(
            *[
                sampled(
                    liquid_template,
                    max_to_sample=25,
                    chooser=PHASE1_CHOOSER,
                    ontology=GAILA_PHASE_1_ONTOLOGY,
                ),
                sampled(
                    solid_template,
                    max_to_sample=75,
                    chooser=PHASE1_CHOOSER,
                    ontology=GAILA_PHASE_1_ONTOLOGY,
                ),
            ]
        ),
    )


def _make_fly_curriculum() -> Phase1InstanceGroup:
    # fly under something which has an under
    bird = object_variable("bird_0", BIRD)
    object_0 = object_variable("object_0", THING)
    object_with_space_under = object_variable(
        "object_0", THING, required_properties=[HAS_SPACE_UNDER]
    )

    bare_fly = [
        Phase1SituationTemplate(
            "fly",
            salient_object_variables=[bird],
            actions=[
                Action(
                    FLY,
                    argument_roles_to_fillers=[(AGENT, bird)],
                    during=DuringAction(
                        objects_to_paths=[
                            (
                                bird,
                                SpatialPath(
                                    AWAY_FROM if up else TOWARD,
                                    reference_object=GROUND_OBJECT_TEMPLATE,
                                ),
                            )
                        ]
                    ),
                )
            ],
        )
        for up in (True, False)
    ]

    # "a bird flies up"
    # "a bird flies down"
    fly_up_down = [
        Phase1SituationTemplate(
            "fly-up-down",
            salient_object_variables=[bird],
            actions=[
                Action(
                    FLY,
                    argument_roles_to_fillers=[(AGENT, bird)],
                    during=DuringAction(
                        objects_to_paths=[
                            (
                                bird,
                                SpatialPath(
                                    AWAY_FROM if up else TOWARD,
                                    reference_object=GROUND_OBJECT_TEMPLATE,
                                ),
                            )
                        ]
                    ),
                )
            ],
            syntax_hints=[USE_ADVERBIAL_PATH_MODIFIER],
        )
        for up in (True, False)
    ]

    # "a bird flies over a house"
    fly_over = Phase1SituationTemplate(
        "fly-over",
        salient_object_variables=[bird, object_0],
        actions=[
            Action(
                FLY,
                argument_roles_to_fillers=[(AGENT, bird)],
                during=DuringAction(at_some_point=[strictly_above(bird, object_0)]),
            )
        ],
    )

    # "a bird flies under a table"
    fly_under = Phase1SituationTemplate(
        "fly-under",
        salient_object_variables=[bird, object_with_space_under],
        actions=[
            Action(
                FLY,
                argument_roles_to_fillers=[(AGENT, bird)],
                during=DuringAction(
                    at_some_point=[strictly_above(object_with_space_under, bird)]
                ),
            )
        ],
    )

    return phase1_instances(
        "flying",
        chain(
            *[
                flatten(
                    all_possible(
                        template, ontology=GAILA_PHASE_1_ONTOLOGY, chooser=PHASE1_CHOOSER
                    )
                    for template in bare_fly
                ),
                flatten(
                    all_possible(
                        template, ontology=GAILA_PHASE_1_ONTOLOGY, chooser=PHASE1_CHOOSER
                    )
                    for template in fly_up_down
                ),
                all_possible(
                    fly_under, ontology=GAILA_PHASE_1_ONTOLOGY, chooser=PHASE1_CHOOSER
                ),
                sampled(
                    fly_over,
                    max_to_sample=25,
                    chooser=PHASE1_CHOOSER,
                    ontology=GAILA_PHASE_1_ONTOLOGY,
                ),
            ]
        ),
    )


def _make_roll_curriculum() -> Phase1InstanceGroup:
    animate_0 = object_variable("object_0", THING, required_properties=[ANIMATE])
    rollable_0 = object_variable(
        "object_1", INANIMATE_OBJECT, required_properties=[ROLLABLE]
    )
    rolling_surface = object_variable(
        "surface", THING, required_properties=[CAN_HAVE_THINGS_RESTING_ON_THEM]
    )

    # rolls intransitively
    # rolls transitively
    # rolls on a surface
    intransitive_roll = Phase1SituationTemplate(
        "roll-intransitive",
        salient_object_variables=[animate_0, rolling_surface],
        actions=[
            Action(
                ROLL,
                argument_roles_to_fillers=[(AGENT, animate_0)],
                auxiliary_variable_bindings=[(ROLL_SURFACE_AUXILIARY, rolling_surface)],
                during=DuringAction(continuously=[on(animate_0, rolling_surface)]),
            )
        ],
        constraining_relations=[bigger_than(rolling_surface, animate_0)],
    )

    transitive_roll = Phase1SituationTemplate(
        "roll-transitive",
        salient_object_variables=[animate_0, rollable_0],
        actions=[
            Action(
                ROLL,
                argument_roles_to_fillers=[(AGENT, animate_0), (THEME, rollable_0)],
                during=DuringAction(continuously=[on(rollable_0, rolling_surface)]),
                auxiliary_variable_bindings=[(ROLL_SURFACE_AUXILIARY, rolling_surface)],
            )
        ],
        constraining_relations=[bigger_than(animate_0, rollable_0)],
    )

    transitive_roll_with_surface = Phase1SituationTemplate(
        "roll-transitive-with-salient-surface",
        salient_object_variables=[animate_0, rollable_0, rolling_surface],
        actions=[
            Action(
                ROLL,
                argument_roles_to_fillers=[(AGENT, animate_0), (THEME, rollable_0)],
                during=DuringAction(continuously=[on(rollable_0, rolling_surface)]),
                auxiliary_variable_bindings=[(ROLL_SURFACE_AUXILIARY, rolling_surface)],
            )
        ],
        constraining_relations=[
            bigger_than(rolling_surface, rollable_0),
            bigger_than(animate_0, rollable_0),
        ],
    )

    return phase1_instances(
        "rolling",
        chain(
            *[
                sampled(
                    situation,
                    max_to_sample=25,
                    chooser=PHASE1_CHOOSER,
                    ontology=GAILA_PHASE_1_ONTOLOGY,
                )
                for situation in (
                    intransitive_roll,
                    transitive_roll,
                    transitive_roll_with_surface,
                )
            ]
        ),
    )


def _make_speaker_addressee_curriculum() -> Phase1InstanceGroup:
    speaker = object_variable("speaker_0", PERSON, added_properties=[IS_SPEAKER])
    addressee = object_variable("addressee_0", PERSON, added_properties=[IS_ADDRESSEE])
    given_object = object_variable("given_object", INANIMATE_OBJECT)

    def _make_templates() -> Iterable[Phase1SituationTemplate]:
        for prefer_ditransitive in (True, False):
            # "you give Mom the cookie"
            yield Phase1SituationTemplate(
                "addressee-agent",
                salient_object_variables=[speaker, addressee, given_object],
                actions=[
                    Action(
                        GIVE,
                        argument_roles_to_fillers=[
                            (AGENT, addressee),
                            (GOAL, speaker),
                            (THEME, given_object),
                        ],
                    )
                ],
                syntax_hints=[PREFER_DITRANSITIVE] if prefer_ditransitive else [],
            )

            # "Mom gives you the cookie"
            yield Phase1SituationTemplate(
                "addressee-goal",
                salient_object_variables=[speaker, addressee, given_object],
                actions=[
                    Action(
                        GIVE,
                        argument_roles_to_fillers=[
                            (AGENT, speaker),
                            (GOAL, addressee),
                            (THEME, given_object),
                        ],
                    )
                ],
                syntax_hints=[PREFER_DITRANSITIVE] if prefer_ditransitive else [],
            )

    return phase1_instances(
        "addressee_curriculum",
        chain(
            *[
                flatten(
                    sampled(
                        template,
                        max_to_sample=25,
                        chooser=PHASE1_CHOOSER,
                        ontology=GAILA_PHASE_1_ONTOLOGY,
                    )
                    for template in _make_templates()
                )
            ]
        ),
    )


def _make_jump_curriculum() -> Phase1InstanceGroup:
    jumper = object_variable("jumper_0", THING, required_properties=[CAN_JUMP])
    jumped_over = standard_object("jumped_over")

    # "A person jumps"
    jump_on_ground = Phase1SituationTemplate(
        "jump",
        salient_object_variables=[jumper],
        actions=[
            Action(
                JUMP,
                argument_roles_to_fillers=[(AGENT, jumper)],
                auxiliary_variable_bindings=[
                    (JUMP_INITIAL_SUPPORTER_AUX, GROUND_OBJECT_TEMPLATE)
                ],
            )
        ],
    )

    # "A person jumps over a ball"
    jump_over_object = Phase1SituationTemplate(
        "jump-over",
        salient_object_variables=[jumper, jumped_over],
        actions=[
            Action(
                JUMP,
                argument_roles_to_fillers=[(AGENT, jumper)],
                during=DuringAction(at_some_point=[strictly_above(jumper, jumped_over)]),
                auxiliary_variable_bindings=[
                    (JUMP_INITIAL_SUPPORTER_AUX, GROUND_OBJECT_TEMPLATE)
                ],
            )
        ],
        constraining_relations=[Relation(BIGGER_THAN, jumper, jumped_over)],
    )

    return phase1_instances(
        "jumping",
        chain(
            *[
                all_possible(
                    jump_on_ground,
                    ontology=GAILA_PHASE_1_ONTOLOGY,
                    chooser=PHASE1_CHOOSER,
                ),
                sampled(
                    jump_over_object,
                    max_to_sample=25,
                    chooser=PHASE1_CHOOSER,
                    ontology=GAILA_PHASE_1_ONTOLOGY,
                ),
            ]
        ),
    )


def _make_put_curriculum() -> Phase1InstanceGroup:
    putter = object_variable("putter_0", required_properties=[ANIMATE])
    object_put = standard_object("object_0", required_properties=[INANIMATE])

    on_region_object = standard_object(
        "on_region_object", required_properties=[CAN_HAVE_THINGS_RESTING_ON_THEM]
    )
    in_region_object = standard_object("in_region_object", required_properties=[HOLLOW])

    # X puts Y on Z
    put_on_template = Phase1SituationTemplate(
        "put-on",
        salient_object_variables=[putter, object_put, on_region_object],
        actions=[
            Action(
                PUT,
                argument_roles_to_fillers=[
                    (AGENT, putter),
                    (THEME, object_put),
                    (
                        GOAL,
                        Region(
                            on_region_object,
                            distance=EXTERIOR_BUT_IN_CONTACT,
                            direction=GRAVITATIONAL_UP,
                        ),
                    ),
                ],
            )
        ],
        constraining_relations=[
            Relation(BIGGER_THAN, on_region_object, object_put),
            Relation(BIGGER_THAN, putter, object_put),
        ],
    )

    # X puts Y in Z
    put_in_template = Phase1SituationTemplate(
        "put-in",
        salient_object_variables=[putter, object_put, in_region_object],
        actions=[
            Action(
                PUT,
                argument_roles_to_fillers=[
                    (AGENT, putter),
                    (THEME, object_put),
                    (GOAL, Region(in_region_object, distance=INTERIOR)),
                ],
            )
        ],
        constraining_relations=[
            Relation(BIGGER_THAN, in_region_object, object_put),
            Relation(BIGGER_THAN, putter, object_put),
        ],
    )

    return phase1_instances(
        "putting",
        chain(
            *[
                sampled(
                    put_on_template,
                    max_to_sample=25,
                    chooser=PHASE1_CHOOSER,
                    ontology=GAILA_PHASE_1_ONTOLOGY,
                ),
                sampled(
                    put_in_template,
                    max_to_sample=25,
                    chooser=PHASE1_CHOOSER,
                    ontology=GAILA_PHASE_1_ONTOLOGY,
                ),
            ]
        ),
    )


def _make_put_on_speaker_addressee_body_part_curriculum() -> Phase1InstanceGroup:
    speaker_putter = object_variable(
        "speaker_putter_0", required_properties=[ANIMATE], added_properties=[IS_SPEAKER]
    )
    addressee_putter = object_variable(
        "addressee_putter_0",
        required_properties=[ANIMATE],
        added_properties=[IS_ADDRESSEE],
    )
    object_put = standard_object("object_put_0", required_properties=[INANIMATE])

    body_part_of_putter = object_variable(
        "body_part_of_putter",
        required_properties=[CAN_HAVE_THINGS_RESTING_ON_THEM, IS_BODY_PART],
    )

    # X puts Y on BodyPart
    templates = [
        Phase1SituationTemplate(
            "put-on-body-part",
            salient_object_variables=[putter, object_put, body_part_of_putter],
            actions=[
                Action(
                    PUT,
                    argument_roles_to_fillers=[
                        (AGENT, putter),
                        (THEME, object_put),
                        (
                            GOAL,
                            Region(
                                body_part_of_putter,
                                distance=EXTERIOR_BUT_IN_CONTACT,
                                direction=GRAVITATIONAL_UP,
                            ),
                        ),
                    ],
                )
            ],
            constraining_relations=[
                Relation(BIGGER_THAN, body_part_of_putter, object_put),
                Relation(BIGGER_THAN, putter, object_put),
            ],
            asserted_always_relations=[Relation(HAS, putter, body_part_of_putter)],
        )
        for putter in [speaker_putter, addressee_putter]
    ]

    return phase1_instances(
        "putting-on-body-part-addressee-speaker",
        chain(
            *[
                sampled(
                    template,
                    max_to_sample=25,
                    chooser=PHASE1_CHOOSER,
                    ontology=GAILA_PHASE_1_ONTOLOGY,
                )
                for template in templates
            ]
        ),
    )


def _make_drink_curriculum() -> Phase1InstanceGroup:
    object_0 = standard_object("object_0", required_properties=[HOLLOW])
    liquid_0 = object_variable("liquid_0", required_properties=[LIQUID])
    person_0 = object_variable("person_0", PERSON)

    drink_liquid = Phase1SituationTemplate(
        "drink",
        salient_object_variables=[liquid_0, person_0],
        actions=[
            Action(
                DRINK,
                argument_roles_to_fillers=[(AGENT, person_0), (THEME, liquid_0)],
                auxiliary_variable_bindings=[(DRINK_CONTAINER_AUX, object_0)],
            )
        ],
    )

    return phase1_instances(
        "drinking",
        chain(
            *[
                all_possible(
                    drink_liquid, ontology=GAILA_PHASE_1_ONTOLOGY, chooser=PHASE1_CHOOSER
                )
            ]
        ),
    )


def _make_eat_curriculum() -> Phase1InstanceGroup:
    object_to_eat = standard_object("object_0", required_properties=[EDIBLE])
    eater = standard_object("eater_0", THING, required_properties=[ANIMATE])

    # "Mom eats a cookie"
    eat_object = Phase1SituationTemplate(
        "eat-object",
        salient_object_variables=[object_to_eat, eater],
        actions=[
            Action(
                EAT, argument_roles_to_fillers=[(AGENT, eater), (PATIENT, object_to_eat)]
            )
        ],
    )

    # TODO: "eat it up"
    # https://github.com/isi-vista/adam/issues/267

    return phase1_instances(
        "eating",
        chain(
            *[
                sampled(
                    eat_object,
                    max_to_sample=25,
                    ontology=GAILA_PHASE_1_ONTOLOGY,
                    chooser=PHASE1_CHOOSER,
                )
            ]
        ),
    )


def _make_sit_curriculum() -> Phase1InstanceGroup:
    sitter = object_variable("sitter_0", THING, required_properties=[ANIMATE])
    sit_surface = object_variable(
        "surface", THING, required_properties=[CAN_HAVE_THINGS_RESTING_ON_THEM]
    )
    seat = object_variable(
        "sitting-surface", INANIMATE_OBJECT, required_properties=[CAN_BE_SAT_ON_BY_PEOPLE]
    )

    def _make_templates() -> Iterable[Phase1SituationTemplate]:
        # we need two groups of templates because in general something can sit on
        # anything bigger than itself which has a surface,
        # but people also sit in chairs, etc., which are smaller than them.
        sittee_to_contraints = (
            (  # type: ignore
                "-on-big-thing",
                sit_surface,
                [bigger_than(sit_surface, sitter)],
            ),
            ("-on-seat", seat, []),
        )

        syntax_hints_options = (
            ("default", []),  # type: ignore
            ("adverbial-mod", [USE_ADVERBIAL_PATH_MODIFIER]),
        )

        for (name, sittee, constraints) in sittee_to_contraints:
            for (syntax_name, syntax_hints) in syntax_hints_options:
                yield Phase1SituationTemplate(
                    f"sit-intransitive-{name}-{syntax_name}",
                    salient_object_variables=[sitter],
                    actions=[
                        Action(
                            SIT,
                            argument_roles_to_fillers=[(AGENT, sitter)],
                            auxiliary_variable_bindings=[
                                (
                                    SIT_GOAL,
                                    Region(
                                        sittee,
                                        direction=GRAVITATIONAL_UP,
                                        distance=EXTERIOR_BUT_IN_CONTACT,
                                    ),
                                ),
                                (SIT_THING_SAT_ON, sittee),
                            ],
                        )
                    ],
                    constraining_relations=constraints,
                    syntax_hints=syntax_hints,
                )

                yield Phase1SituationTemplate(
                    f"sit-transitive-{name}-{syntax_name}",
                    salient_object_variables=[sitter, sittee],
                    actions=[
                        Action(
                            SIT,
                            argument_roles_to_fillers=[
                                (AGENT, sitter),
                                (
                                    GOAL,
                                    Region(
                                        sittee,
                                        direction=GRAVITATIONAL_UP,
                                        distance=EXTERIOR_BUT_IN_CONTACT,
                                    ),
                                ),
                            ],
                            auxiliary_variable_bindings=[(SIT_THING_SAT_ON, sittee)],
                        )
                    ],
                    constraining_relations=constraints,
                    syntax_hints=syntax_hints,
                )

    return phase1_instances(
        "sitting",
        chain(
            *[
                all_possible(
                    situation_templates,
                    chooser=PHASE1_CHOOSER,
                    ontology=GAILA_PHASE_1_ONTOLOGY,
                )
                for situation_templates in _make_templates()
            ]
        ),
    )


def _make_take_curriculum() -> Phase1InstanceGroup:
    taker = object_variable("taker_0", required_properties=[ANIMATE])
    object_taken = standard_object("object_taken_0", required_properties=[INANIMATE])

    # X puts Y on Z
    take_template = Phase1SituationTemplate(
        "take",
        salient_object_variables=[taker, object_taken],
        actions=[
            Action(
                TAKE, argument_roles_to_fillers=[(AGENT, taker), (THEME, object_taken)]
            )
        ],
        constraining_relations=[Relation(BIGGER_THAN, taker, object_taken)],
    )

    return phase1_instances(
        "taking",
        chain(
            *[
                sampled(
                    take_template,
                    max_to_sample=25,
                    chooser=PHASE1_CHOOSER,
                    ontology=GAILA_PHASE_1_ONTOLOGY,
                )
            ]
        ),
    )


def _make_move_curriculum() -> Phase1InstanceGroup:
    self_mover_0 = object_variable(
        "self-mover_0", THING, required_properties=[SELF_MOVING]
    )

    other_mover_0 = object_variable("mover_0", THING, required_properties=[ANIMATE])
    movee_0 = standard_object("movee_0", THING, required_properties=[INANIMATE])
    move_goal_reference = standard_object(
        "move-goal-reference", THING, required_properties=[INANIMATE]
    )

    # since we lack other prepositions at the moment,
    # all movement has the goal of being near an arbitrary inanimate object
    aux_variable_bindings = [(MOVE_GOAL, Region(move_goal_reference, distance=PROXIMAL))]

    # bare move (e.g. "a box moves") is about half of uses in child speed
    bare_move_template = Phase1SituationTemplate(
        "bare-move",
        salient_object_variables=[self_mover_0],
        actions=[
            Action(
                MOVE,
                argument_roles_to_fillers=[(AGENT, self_mover_0)],
                auxiliary_variable_bindings=aux_variable_bindings,
            )
        ],
    )

    transitive_move_template = Phase1SituationTemplate(
        "transitive-move",
        salient_object_variables=[other_mover_0, movee_0],
        actions=[
            Action(
                MOVE,
                argument_roles_to_fillers=[(AGENT, other_mover_0), (THEME, movee_0)],
                during=DuringAction(continuously=[contacts(other_mover_0, movee_0)]),
                auxiliary_variable_bindings=aux_variable_bindings,
            )
        ],
        constraining_relations=[bigger_than(other_mover_0, movee_0)],
    )

    # TODO: version with explicit goal

    return phase1_instances(
        "move",
        chain(
            *[
                sampled(
                    situation,
                    max_to_sample=25,
                    chooser=PHASE1_CHOOSER,
                    ontology=GAILA_PHASE_1_ONTOLOGY,
                )
                for situation in (bare_move_template, transitive_move_template)
            ]
        ),
    )


def _make_spin_curriculum() -> Phase1InstanceGroup:
    self_turner = object_variable("self-spinner_0", THING, required_properties=[ANIMATE])

    other_spinner = object_variable("spinner_0", THING, required_properties=[ANIMATE])
    spinee = standard_object("spinee_0", THING, required_properties=[INANIMATE])

    bare_spin_template = Phase1SituationTemplate(
        "bare-spin",
        salient_object_variables=[self_turner],
        actions=[Action(SPIN, argument_roles_to_fillers=[(AGENT, self_turner)])],
    )

    transitive_spin_template = Phase1SituationTemplate(
        "transitive-spin",
        salient_object_variables=[other_spinner, spinee],
        actions=[
            Action(
                SPIN, argument_roles_to_fillers=[(AGENT, other_spinner), (THEME, spinee)]
            )
        ],
        constraining_relations=[bigger_than(other_spinner, spinee)],
    )

    return phase1_instances(
        "spin",
        chain(
            *[
                sampled(
                    situation,
                    max_to_sample=25,
                    chooser=PHASE1_CHOOSER,
                    ontology=GAILA_PHASE_1_ONTOLOGY,
                )
                for situation in (bare_spin_template, transitive_spin_template)
            ]
        ),
    )


def _make_go_curriculum() -> Phase1InstanceGroup:
    goer = object_variable("goer", THING, required_properties=[ANIMATE])
    goal_reference = object_variable("go-goal", THING, required_properties=[HOLLOW])

    bare_go = Phase1SituationTemplate(
        "bare-go",
        salient_object_variables=[goer],
        actions=[
            Action(
                GO,
                argument_roles_to_fillers=[(AGENT, goer)],
                auxiliary_variable_bindings=[
                    (_GO_GOAL, Region(goal_reference, distance=PROXIMAL))
                ],
            )
        ],
    )

    go_in = Phase1SituationTemplate(
        "go-in",
        salient_object_variables=[goer, goal_reference],
        actions=[
            Action(
                GO,
                argument_roles_to_fillers=[
                    (AGENT, goer),
                    (GOAL, Region(goal_reference, distance=INTERIOR)),
                ],
            )
        ],
        constraining_relations=[bigger_than(goal_reference, goer)],
    )

    go_under = Phase1SituationTemplate(
        "go-under",
        salient_object_variables=[goer, goal_reference],
        actions=[
            Action(
                GO,
                argument_roles_to_fillers=[
                    (AGENT, goer),
                    (
                        GOAL,
                        Region(
                            goal_reference,
                            distance=PROXIMAL,
                            direction=GRAVITATIONAL_DOWN,
                        ),
                    ),
                ],
            )
        ],
        constraining_relations=[bigger_than(goal_reference, goer)],
    )

    return phase1_instances(
        "go",
        chain(
            *[
                sampled(
                    situation,
                    max_to_sample=25,
                    chooser=PHASE1_CHOOSER,
                    ontology=GAILA_PHASE_1_ONTOLOGY,
                )
                for situation in (bare_go, go_in, go_under)
            ]
        ),
    )


def _make_push_curriculum() -> Phase1InstanceGroup:
    pusher = object_variable("pusher", THING, required_properties=[ANIMATE])
    pushee = standard_object("pushee", INANIMATE_OBJECT)
    push_surface = standard_object(
        "push_surface", THING, required_properties=[CAN_HAVE_THINGS_RESTING_ON_THEM]
    )
    push_goal_reference = standard_object("push_goal", INANIMATE_OBJECT)

    # push with implicit goal
    aux_bindings = [
        (PUSH_SURFACE_AUX, push_surface),
        (PUSH_GOAL, Region(push_goal_reference, distance=PROXIMAL)),
    ]

    # this shouldn't need to be expressed explicitly;
    # we should be able to derive it from the action description
    # https://github.com/isi-vista/adam/issues/239
    # This declaration has mypy confused so we ignore it
    during = DuringAction(continuously=[on(pushee, push_surface)])  # type: ignore
    push_unexpressed_goal = Phase1SituationTemplate(
        "push-unexpressed-goal",
        salient_object_variables=[pusher, pushee],
        actions=[
            Action(
                PUSH,
                argument_roles_to_fillers=[(AGENT, pusher), (THEME, pushee)],
                auxiliary_variable_bindings=aux_bindings,
                during=during,
            )
        ],
        constraining_relations=[
            bigger_than(push_surface, pusher),
            bigger_than(push_surface, push_goal_reference),
        ],
    )

    # push with implicit goal
    push_unexpressed_goal_expressed_surface = Phase1SituationTemplate(
        "push-unexpressed-goal",
        salient_object_variables=[pusher, pushee, push_surface],
        actions=[
            Action(
                PUSH,
                argument_roles_to_fillers=[(AGENT, pusher), (THEME, pushee)],
                auxiliary_variable_bindings=aux_bindings,
                during=during,
            )
        ],
        constraining_relations=[bigger_than(push_surface, pusher)],
    )

    # push explicit goal
    # push_explicit_goal = Phase1SituationTemplate(
    #     "push-explicit-goal",
    #     salient_object_variables=[pusher, push_surface],
    #     actions=[
    #         Action(
    #             PUSH,
    #             argument_roles_to_fillers=[(AGENT, pusher), (THEME, pushee)],
    #             auxiliary_variable_bindings=[(PUSH_SURFACE_AUX, push_surface)]),
    #     ],
    #     constraining_relations=[bigger_than(push_surface, pusher)],
    # )

    return phase1_instances(
        "pushing",
        chain(
            *[
                sampled(
                    situation,
                    max_to_sample=25,
                    chooser=PHASE1_CHOOSER,
                    ontology=GAILA_PHASE_1_ONTOLOGY,
                )
                for situation in (
                    push_unexpressed_goal,
                    push_unexpressed_goal_expressed_surface,
                )
            ]
        ),
    )


def _make_throw_curriculum() -> Phase1InstanceGroup:
    thrower = object_variable("thrower_0", required_properties=[ANIMATE])
    object_thrown = object_variable(
        "object_0",
        required_properties=[INANIMATE],
        banned_properties=[IS_BODY_PART, LIQUID],
    )
    implicit_goal_reference = object_variable("implicit_throw_goal_object", BOX)

    # Dad throws a cookie on the ground
    throw_on_ground_template = Phase1SituationTemplate(
        "throw-on-ground",
        salient_object_variables=[thrower, object_thrown, GROUND_OBJECT_TEMPLATE],
        actions=[
            Action(
                THROW,
                argument_roles_to_fillers=[
                    (AGENT, thrower),
                    (THEME, object_thrown),
                    (
                        GOAL,
                        Region(
                            GROUND_OBJECT_TEMPLATE,
                            distance=EXTERIOR_BUT_IN_CONTACT,
                            direction=GRAVITATIONAL_UP,
                        ),
                    ),
                ],
            )
        ],
        constraining_relations=[Relation(BIGGER_THAN, thrower, object_thrown)],
    )

    # A baby throws a truck
    throw_template = Phase1SituationTemplate(
        "throw",
        salient_object_variables=[thrower, object_thrown],
        actions=[
            Action(
                THROW,
                argument_roles_to_fillers=[(AGENT, thrower), (THEME, object_thrown)],
                auxiliary_variable_bindings=[
                    (THROW_GOAL, Region(implicit_goal_reference, distance=PROXIMAL))
                ],
            )
        ],
        constraining_relations=[Relation(BIGGER_THAN, thrower, object_thrown)],
    )

    return phase1_instances(
        "throwing",
        chain(
            *[
                sampled(
                    throw_on_ground_template,
                    max_to_sample=25,
                    chooser=PHASE1_CHOOSER,
                    ontology=GAILA_PHASE_1_ONTOLOGY,
                ),
                sampled(
                    throw_template,
                    max_to_sample=25,
                    chooser=PHASE1_CHOOSER,
                    ontology=GAILA_PHASE_1_ONTOLOGY,
                ),
            ]
        ),
    )


def _make_come_curriculum() -> Phase1InstanceGroup:
    movee = standard_object("movee", required_properties=[SELF_MOVING])
    learner = object_variable("leaner_0", LEARNER)
    speaker = object_variable("speaker", PERSON, added_properties=[IS_SPEAKER])
    object_ = standard_object("object_0", THING)

    come_to_speaker = Phase1SituationTemplate(
        "come-to-speaker",
        salient_object_variables=[movee, speaker],
        actions=[
            Action(COME, argument_roles_to_fillers=[(AGENT, movee), (GOAL, speaker)])
        ],
    )

    come_to_learner = Phase1SituationTemplate(
        "come-to-leaner",
        salient_object_variables=[movee],
        actions=[
            Action(COME, argument_roles_to_fillers=[(AGENT, movee), (GOAL, learner)])
        ],
    )

    come_to_object = Phase1SituationTemplate(
        "come-to-object",
        salient_object_variables=[movee, object_],
        actions=[
            Action(COME, argument_roles_to_fillers=[(AGENT, movee), (GOAL, object_)])
        ],
    )

    # TODO: "Come on" https://github.com/isi-vista/adam/issues/328

    return phase1_instances(
        "come",
        chain(
            *[
                all_possible(
                    come_to_speaker,
                    ontology=GAILA_PHASE_1_ONTOLOGY,
                    chooser=PHASE1_CHOOSER,
                ),
                all_possible(
                    come_to_learner,
                    ontology=GAILA_PHASE_1_ONTOLOGY,
                    chooser=PHASE1_CHOOSER,
                ),
                sampled(
                    come_to_object,
                    max_to_sample=25,
                    ontology=GAILA_PHASE_1_ONTOLOGY,
                    chooser=PHASE1_CHOOSER,
                ),
            ]
        ),
    )


def _make_behind_in_front_curriculum() -> Phase1InstanceGroup:
    front_behind_ground_object = standard_object("ground_object")
    front_behind_figure_object = standard_object("figure_object")
    front_behind_speaker = object_variable(
        "speaker_0", PERSON, added_properties=[IS_SPEAKER]
    )
    front_behind_addressee = object_variable(
        "addressee_0", PERSON, added_properties=[IS_ADDRESSEE]
    )

    def make_behind_in_front_templates() -> Iterable[Phase1SituationTemplate]:
        for in_front_of in (True, False):
            suffix = "-in-front" if in_front_of else "-behind"
            yield Phase1SituationTemplate(
                f"front_behind_addressee-relative-{suffix}",
                salient_object_variables=[
                    front_behind_figure_object,
                    front_behind_ground_object,
                ],
                background_object_variables=[
                    front_behind_speaker,
                    front_behind_addressee,
                ],
                asserted_always_relations=[
                    Relation(
                        IN_REGION,
                        front_behind_figure_object,
                        Region(
                            front_behind_ground_object,
                            distance=PROXIMAL,
                            direction=Direction(
                                positive=in_front_of,
                                relative_to_axis=FacingAddresseeAxis(
                                    front_behind_ground_object
                                ),
                            ),
                        ),
                    )
                ],
                constraining_relations=[
                    bigger_than(front_behind_ground_object, front_behind_figure_object)
                ],
            )

    return phase1_instances(
        "behind_in_front_curriculum",
        chain(
            *[
                flatten(
                    sampled(
                        template,
                        max_to_sample=25,
                        chooser=PHASE1_CHOOSER,
                        ontology=GAILA_PHASE_1_ONTOLOGY,
                    )
                    for template in make_behind_in_front_templates()
                )
            ]
        ),
    )


<<<<<<< HEAD
GAILA_PHASE_1_CURRICULUM = [
    _make_each_object_by_itself_curriculum(),
    _make_objects_with_colors_curriculum(),
    _make_multiple_objects_curriculum(),
    _make_object_on_ground_curriculum(),
    _make_person_has_object_curriculum(),
    _make_fall_curriculum(),
    _make_transfer_of_possession_curriculum(),
    _make_object_on_object_curriculum(),
    _make_object_beside_object_curriculum(),
    _make_object_under_or_over_object_curriculum(),
    _make_object_in_other_object_curriculum(),
    _make_fly_curriculum(),
    _make_roll_curriculum(),
    _make_speaker_addressee_curriculum(),
    _make_jump_curriculum(),
    _make_put_curriculum(),
    _make_put_on_speaker_addressee_body_part_curriculum(),
    _make_drink_curriculum(),
    _make_eat_curriculum(),
    _make_sit_curriculum(),
    _make_take_curriculum(),
    _make_move_curriculum(),
    _make_spin_curriculum(),
    _make_go_curriculum(),
    _make_push_curriculum(),
    _make_throw_curriculum(),
    _make_come_curriculum(),
    _make_behind_in_front_curriculum(),
]
"""
One particular instantiation of the curriculum for GAILA Phase 1.
"""
=======
def build_gaila_phase_1_curriculum() -> Sequence[_Phase1InstanceGroup]:
    """
    One particular instantiation of the curriculum for GAILA Phase 1.
    """
    return [
        EACH_OBJECT_BY_ITSELF_SUB_CURRICULUM,
        OBJECTS_WITH_COLORS_SUB_CURRICULUM,
        MULTIPLE_OF_THE_SAME_OBJECT_SUB_CURRICULUM,
        _OBJECT_ON_GROUND_SUB_CURRICULUM,
        _ANY_OBJECT_INTRANSITIVES_SUBCURRICULUM,
        _make_fall_curriculum(),
        _make_transfer_of_possession_curriculum(),
        _make_object_on_object_curriculum(),
        _make_object_beside_object_curriculum(),
        _make_object_under_or_over_object_curriculum(),
        _make_object_in_other_object_curriculum(),
        _make_fly_curriculum(),
        _make_roll_curriculum(),
        _make_speaker_addressee_curriculum(),
        _make_jump_curriculum(),
        _make_drink_curriculum(),
        _make_sit_curriculum(),
        _make_put_curriculum(),
        _make_eat_curriculum(),
        _make_take_curriculum(),
        _make_move_curriculum(),
        _make_spin_curriculum(),
        _make_go_curriculum(),
        _make_push_curriculum(),
        _make_throw_curriculum(),
        _make_put_on_speaker_addressee_body_part_curriculum(),
        _make_come_curriculum(),
        _make_behind_in_front_curriculum(),
    ]
>>>>>>> 82ddf39e
<|MERGE_RESOLUTION|>--- conflicted
+++ resolved
@@ -154,20 +154,8 @@
                 sampled(
                     object_with_color_template,
                     ontology=GAILA_PHASE_1_ONTOLOGY,
-<<<<<<< HEAD
                     chooser=PHASE1_CHOOSER,
                     max_to_sample=20,
-=======
-                    salient_objects=[
-                        SituationObject.instantiate_ontology_node(
-                            object_type,
-                            debug_handle=object_type.handle + f"_{idx}",
-                            ontology=GAILA_PHASE_1_ONTOLOGY,
-                        )
-                        for idx in range(num_objects)
-                    ],
-                    axis_info=AxesInfo(),
->>>>>>> 82ddf39e
                 )
             ]
         ),
@@ -187,9 +175,10 @@
                     yield HighLevelSemanticsSituation(
                         ontology=GAILA_PHASE_1_ONTOLOGY,
                         salient_objects=[
-                            SituationObject(
+                            SituationObject.instantiate_ontology_node(
                                 ontology_node=object_type,
                                 debug_handle=object_type.handle + f"_{idx}",
+                                ontology=GAILA_PHASE_1_ONTOLOGY,
                             )
                             for idx in range(num_objects)
                         ],
@@ -1572,51 +1561,16 @@
     )
 
 
-<<<<<<< HEAD
-GAILA_PHASE_1_CURRICULUM = [
-    _make_each_object_by_itself_curriculum(),
-    _make_objects_with_colors_curriculum(),
-    _make_multiple_objects_curriculum(),
-    _make_object_on_ground_curriculum(),
-    _make_person_has_object_curriculum(),
-    _make_fall_curriculum(),
-    _make_transfer_of_possession_curriculum(),
-    _make_object_on_object_curriculum(),
-    _make_object_beside_object_curriculum(),
-    _make_object_under_or_over_object_curriculum(),
-    _make_object_in_other_object_curriculum(),
-    _make_fly_curriculum(),
-    _make_roll_curriculum(),
-    _make_speaker_addressee_curriculum(),
-    _make_jump_curriculum(),
-    _make_put_curriculum(),
-    _make_put_on_speaker_addressee_body_part_curriculum(),
-    _make_drink_curriculum(),
-    _make_eat_curriculum(),
-    _make_sit_curriculum(),
-    _make_take_curriculum(),
-    _make_move_curriculum(),
-    _make_spin_curriculum(),
-    _make_go_curriculum(),
-    _make_push_curriculum(),
-    _make_throw_curriculum(),
-    _make_come_curriculum(),
-    _make_behind_in_front_curriculum(),
-]
-"""
-One particular instantiation of the curriculum for GAILA Phase 1.
-"""
-=======
-def build_gaila_phase_1_curriculum() -> Sequence[_Phase1InstanceGroup]:
+def build_gaila_phase_1_curriculum() -> Sequence[Phase1InstanceGroup]:
     """
     One particular instantiation of the curriculum for GAILA Phase 1.
     """
     return [
-        EACH_OBJECT_BY_ITSELF_SUB_CURRICULUM,
-        OBJECTS_WITH_COLORS_SUB_CURRICULUM,
-        MULTIPLE_OF_THE_SAME_OBJECT_SUB_CURRICULUM,
-        _OBJECT_ON_GROUND_SUB_CURRICULUM,
-        _ANY_OBJECT_INTRANSITIVES_SUBCURRICULUM,
+        _make_each_object_by_itself_curriculum(),
+        _make_objects_with_colors_curriculum(),
+        _make_multiple_objects_curriculum(),
+        _make_object_on_ground_curriculum(),
+        _make_person_has_object_curriculum(),
         _make_fall_curriculum(),
         _make_transfer_of_possession_curriculum(),
         _make_object_on_object_curriculum(),
@@ -1640,5 +1594,4 @@
         _make_put_on_speaker_addressee_body_part_curriculum(),
         _make_come_curriculum(),
         _make_behind_in_front_curriculum(),
-    ]
->>>>>>> 82ddf39e
+    ]