"""
Curricula for DARPA GAILA Phase 1
"""

from itertools import chain
from typing import Iterable, Sequence

from immutablecollections import immutableset
from more_itertools import flatten, first

from adam.axes import AxesInfo, FacingAddresseeAxis, HorizontalAxisOfObject
from adam.curriculum import ExplicitWithSituationInstanceGroup
from adam.curriculum.curriculum_utils import (
    GROUND_OBJECT_TEMPLATE,
    PHASE1_CHOOSER_FACTORY,
    Phase1InstanceGroup,
    phase1_instances,
    standard_object,
)
from adam.language import TokenSequenceLinguisticDescription
from adam.language_specific.english.english_language_generator import (
    IGNORE_HAS_AS_VERB,
    PREFER_DITRANSITIVE,
    USE_ADVERBIAL_PATH_MODIFIER,
    ATTRIBUTES_AS_X_IS_Y,
    IGNORE_COLORS,
)
from adam.ontology import IS_ADDRESSEE, IS_SPEAKER, THING, OntologyNode
from adam.ontology.during import DuringAction
from adam.ontology.ontology import Ontology
from adam.ontology.phase1_ontology import (
    AGENT,
    ANIMATE,
    BIRD,
    BOX,
    CAN_BE_SAT_ON_BY_PEOPLE,
    CAN_HAVE_THINGS_RESTING_ON_THEM,
    CAN_JUMP,
    COME,
    DRINK,
    DRINK_CONTAINER_AUX,
    EAT,
    EDIBLE,
    FALL,
    FLY,
    GAILA_PHASE_1_ONTOLOGY,
    GIVE,
    GOAL,
    GROUND,
    HAS_SPACE_UNDER,
    HOLLOW,
    INANIMATE,
    INANIMATE_OBJECT,
    IS_BODY_PART,
    JUMP,
    JUMP_INITIAL_SUPPORTER_AUX,
    LEARNER,
    LIQUID,
    MOVE,
    MOVE_GOAL,
    PATIENT,
    PERSON,
    PERSON_CAN_HAVE,
    PHASE_1_CURRICULUM_OBJECTS,
    PUSH,
    PUSH_GOAL,
    PUSH_SURFACE_AUX,
    ROLL,
    ROLLABLE,
    ROLL_SURFACE_AUXILIARY,
    SELF_MOVING,
    SIT,
    SIT_GOAL,
    SIT_THING_SAT_ON,
    SPIN,
    TAKE,
    THEME,
    THROW,
    THROW_GOAL,
    TRANSFER_OF_POSSESSION,
    bigger_than,
    contacts,
    far,
    has,
    inside,
    is_recognized_particular,
    near,
    on,
    strictly_above,
<<<<<<< HEAD
    PASS,
=======
    BABY,
    TRUCK,
    CAR,
    DOG,
    MOM,
    DAD,
    HOUSE,
    BALL,
>>>>>>> 4882b16b
)
from adam.ontology.phase1_spatial_relations import (
    AWAY_FROM,
    Direction,
    EXTERIOR_BUT_IN_CONTACT,
    GRAVITATIONAL_UP,
    PROXIMAL,
    Region,
    SpatialPath,
    TO,
    TOWARD,
)
from adam.perception.high_level_semantics_situation_to_developmental_primitive_perception import (
    GAILA_PHASE_1_PERCEPTION_GENERATOR,
    HighLevelSemanticsSituationToDevelopmentalPrimitivePerceptionGenerator,
)
from adam.random_utils import RandomChooser
from adam.relation import flatten_relations
from adam.relation_dsl import negate
from adam.situation import Action, SituationObject
from adam.situation.high_level_semantics_situation import HighLevelSemanticsSituation
from adam.situation.templates.phase1_situation_templates import (
    _fly_over_template,
    _go_in_template,
    _go_to_template,
    _go_under_template,
    _jump_over_template,
    _put_in_template,
    _put_on_body_part_template,
    _put_on_template,
    _fly_under_template,
)
from adam.situation.templates.phase1_templates import (
    Phase1SituationTemplate,
    TemplateObjectVariable,
    action_variable,
    all_possible,
    color_variable,
    object_variable,
    sampled,
)


# Show each object once by itself
def _make_each_object_by_itself_curriculum(
    perception_generator: HighLevelSemanticsSituationToDevelopmentalPrimitivePerceptionGenerator = GAILA_PHASE_1_PERCEPTION_GENERATOR
) -> Phase1InstanceGroup:
    color = color_variable("color")
    single_object_template = Phase1SituationTemplate(
        "single-object",
        salient_object_variables=[object_variable("object", added_properties=[color])],
        syntax_hints=[IGNORE_COLORS],
    )
    single_speaker_template = Phase1SituationTemplate(
        "single-speaker",
        salient_object_variables=[
            standard_object("speaker", PERSON, added_properties=[IS_SPEAKER])
        ],
    )
    single_addressee_template = Phase1SituationTemplate(
        "single-addressee",
        salient_object_variables=[
            standard_object("addressee", PERSON, added_properties=[IS_ADDRESSEE])
        ],
    )

    return phase1_instances(
        "each object by itself",
        chain(
            *[
                all_possible(
                    single_object_template,
                    chooser=PHASE1_CHOOSER_FACTORY(),
                    ontology=GAILA_PHASE_1_ONTOLOGY,
                ),
                all_possible(
                    single_speaker_template,
                    chooser=PHASE1_CHOOSER_FACTORY(),
                    ontology=GAILA_PHASE_1_ONTOLOGY,
                ),
                all_possible(
                    single_addressee_template,
                    chooser=PHASE1_CHOOSER_FACTORY(),
                    ontology=GAILA_PHASE_1_ONTOLOGY,
                ),
            ]
        ),
        perception_generator=perception_generator,
    )


# Show each object in 20 different colors


def _object_with_color_template(
    object_with_color: TemplateObjectVariable,
) -> Phase1SituationTemplate:
    return Phase1SituationTemplate(
        "object-with-color", salient_object_variables=[object_with_color]
    )


def _make_objects_with_colors_curriculum() -> Phase1InstanceGroup:
    color = color_variable("color")
    object_with_color = standard_object("object", added_properties=[color])

    return phase1_instances(
        "objects with colors",
        chain(
            *[
                sampled(
                    _object_with_color_template(object_with_color),
                    ontology=GAILA_PHASE_1_ONTOLOGY,
                    chooser=PHASE1_CHOOSER_FACTORY(),
                    max_to_sample=80,
                )
            ]
        ),
    )


def _object_with_color_is_template(
    object_with_color: TemplateObjectVariable,
) -> Phase1SituationTemplate:
    return Phase1SituationTemplate(
        "object-with-color-is",
        salient_object_variables=[object_with_color],
        syntax_hints=[ATTRIBUTES_AS_X_IS_Y],
    )


def _make_objects_with_colors_is_curriculum() -> Phase1InstanceGroup:
    color = color_variable("color")
    object_with_color = standard_object("object", added_properties=[color])

    return phase1_instances(
        "objects with colors-is",
        chain(
            *[
                sampled(
                    _object_with_color_is_template(object_with_color),
                    ontology=GAILA_PHASE_1_ONTOLOGY,
                    chooser=PHASE1_CHOOSER_FACTORY(),
                    max_to_sample=80,
                )
            ]
        ),
    )


def _make_plural_objects_curriculum() -> Phase1InstanceGroup:
    def build_object_multiples_situations(
        ontology: Ontology, *, samples_per_object: int = 3, chooser: RandomChooser
    ) -> Iterable[HighLevelSemanticsSituation]:
        for object_type in PHASE_1_CURRICULUM_OBJECTS:
            # Exclude slow objects for now
            if object_type.handle in ["bird", "dog", "truck"]:
                continue
            is_liquid = ontology.has_all_properties(object_type, [LIQUID])
            # don't want multiples of named people
            if not is_recognized_particular(ontology, object_type) and not is_liquid:
                for _ in range(samples_per_object):
                    num_objects = chooser.choice(range(2, 4))
                    yield HighLevelSemanticsSituation(
                        ontology=GAILA_PHASE_1_ONTOLOGY,
                        salient_objects=[
                            SituationObject.instantiate_ontology_node(
                                ontology_node=object_type,
                                debug_handle=object_type.handle + f"_{idx}",
                                ontology=GAILA_PHASE_1_ONTOLOGY,
                            )
                            for idx in range(num_objects)
                        ],
                        axis_info=AxesInfo(),
                    )

    return phase1_instances(
        "multiples of the same object",
        build_object_multiples_situations(
            ontology=GAILA_PHASE_1_ONTOLOGY, chooser=PHASE1_CHOOSER_FACTORY()
        ),
    )


def _make_generic_statements_curriculum() -> Phase1InstanceGroup:
    # Hard-coded examples: we create dynamic instances and replace the linguistic description
    # The way we do this is explained here: https://github.com/isi-vista/adam/issues/771
    all_instances = []
    verbs_to_instances = {
        "eat": _make_eat_curriculum().instances(),  # E.g babies eat
        "drink": _make_drink_curriculum().instances(),
        "sit": _make_sit_curriculum().instances(),
        "jump": _make_jump_curriculum().instances(),
        "fly": _make_fly_curriculum().instances(),
    }
    for verb, instances in verbs_to_instances.items():
        for (situation, description, perception) in instances:
            subject = [
                token
                for token in description.as_token_sequence()
                if token not in ["a", "the"]
            ][0]
            all_instances.append(
                (
                    situation,
                    TokenSequenceLinguisticDescription((subject, "s", verb)),
                    perception,
                )
            )
    return ExplicitWithSituationInstanceGroup("generics instances", all_instances)


def _make_object_on_ground_curriculum() -> Phase1InstanceGroup:
    object_0 = standard_object("object_0")
    liquid_0 = object_variable("liquid_0", THING, required_properties=[LIQUID])

    object_on_ground_template = Phase1SituationTemplate(
        "object-on-ground",
        salient_object_variables=[GROUND_OBJECT_TEMPLATE, object_0],
        asserted_always_relations=[on(object_0, GROUND_OBJECT_TEMPLATE)],
    )

    liquid_on_ground_template = Phase1SituationTemplate(
        "liquid-on-ground",
        salient_object_variables=[liquid_0, GROUND_OBJECT_TEMPLATE],
        asserted_always_relations=[on(liquid_0, GROUND_OBJECT_TEMPLATE)],
    )

    return phase1_instances(
        "object on ground",
        chain(
            *[
                all_possible(
                    object_on_ground_template,
                    ontology=GAILA_PHASE_1_ONTOLOGY,
                    chooser=PHASE1_CHOOSER_FACTORY(),
                ),
                all_possible(
                    liquid_on_ground_template,
                    ontology=GAILA_PHASE_1_ONTOLOGY,
                    chooser=PHASE1_CHOOSER_FACTORY(),
                ),
            ]
        ),
    )


def _x_has_y_template(
    person: TemplateObjectVariable,
    has_object: TemplateObjectVariable,
    *,
    background: Iterable[TemplateObjectVariable] = immutableset(),
    syntax_hints: Iterable[str] = immutableset(),
) -> Phase1SituationTemplate:
    return Phase1SituationTemplate(
        f"{person.handle}-has-{has_object.handle}",
        salient_object_variables=[person, has_object],
        asserted_always_relations=flatten_relations(has(person, has_object)),
        background_object_variables=background,
        syntax_hints=syntax_hints,
    )


def _make_person_has_object_curriculum() -> Phase1InstanceGroup:
    person_0 = object_variable("person", PERSON)
    inanimate_object_0 = standard_object(
        "inanimate-object", INANIMATE_OBJECT, required_properties=[PERSON_CAN_HAVE]
    )

    return phase1_instances(
        "person has object",
        chain(
            *[
                sampled(
                    _x_has_y_template(person_0, inanimate_object_0),
                    chooser=PHASE1_CHOOSER_FACTORY(),
                    ontology=GAILA_PHASE_1_ONTOLOGY,
                    max_to_sample=100,
                )
            ]
        ),
    )


def _make_part_whole_curriculum() -> Phase1InstanceGroup:
    whole_object_to_parts = {
        BABY: ["head", "hand", "arm"],
        BIRD: ["head", "wing"],
        TRUCK: ["tire"],
        CAR: ["tire", "trailer"],
        DAD: ["head", "hand", "arm"],
        MOM: ["head", "hand", "arm"],
        DOG: ["head", "leg"],
        HOUSE: ["wall", "roof"],
    }
    all_instances = []
    for whole_object, parts in whole_object_to_parts.items():
        whole = object_variable("whole", whole_object)

        # Get the description sequence for "[whole] has a [part]" Using a part directly causes issues.
        seq = first(
            phase1_instances(
                "desc",
                situations=sampled(
                    _x_has_y_template(whole, object_variable("filler", BALL)),
                    chooser=PHASE1_CHOOSER_FACTORY(),
                    ontology=GAILA_PHASE_1_ONTOLOGY,
                    max_to_sample=1,
                ),
            ).instances()
        )[1].as_token_sequence()

        for part in parts:
            # Replace the filler object with the part object description
            description = TokenSequenceLinguisticDescription(
                tuple([w if w != "ball" else part for w in seq])
            )

            # Get the situation and perception from just the [whole] object
            instances = phase1_instances(
                "desc",
                situations=sampled(
                    Phase1SituationTemplate(
                        f"{whole.handle}", salient_object_variables=[whole]
                    ),
                    chooser=PHASE1_CHOOSER_FACTORY(),
                    ontology=GAILA_PHASE_1_ONTOLOGY,
                    max_to_sample=3,
                ),
            ).instances()
            for situation, _, perception in instances:
                all_instances.append((situation, description, perception))

    return ExplicitWithSituationInstanceGroup("part of instances", all_instances)


def _make_my_your_object_curriculum(num_to_sample: int = 20) -> Phase1InstanceGroup:
    person_0 = standard_object("speaker", PERSON, added_properties=[IS_SPEAKER])
    person_1 = standard_object("addressee", PERSON, added_properties=[IS_ADDRESSEE])
    inanimate_object = standard_object(
        "object", INANIMATE_OBJECT, required_properties=[PERSON_CAN_HAVE]
    )

    owners = (person_0, person_1)

    return phase1_instances(
        "my-your-object",
        chain(
            *[
                sampled(
                    _x_has_y_template(
                        person,
                        inanimate_object,
                        background=[person_0] if person == person_1 else [],
                        syntax_hints=[IGNORE_HAS_AS_VERB],
                    ),
                    chooser=PHASE1_CHOOSER_FACTORY(),
                    ontology=GAILA_PHASE_1_ONTOLOGY,
                    max_to_sample=num_to_sample,
                )
                for person in owners
            ]
        ),
    )


def falling_template(
    theme: TemplateObjectVariable,
    *,
    lands_on_ground: bool,
    syntax_hints: Iterable[str],
    spatial_properties: Iterable[OntologyNode] = immutableset(),
) -> Phase1SituationTemplate:
    return Phase1SituationTemplate(
        "object-falls",
        salient_object_variables=[theme],
        background_object_variables=[GROUND_OBJECT_TEMPLATE],
        actions=[
            Action(
                action_type=FALL,
                argument_roles_to_fillers=[(THEME, theme)],
                during=DuringAction(
                    objects_to_paths=[
                        (
                            theme,
                            SpatialPath(
                                None,
                                reference_object=GROUND_OBJECT_TEMPLATE,
                                properties=spatial_properties,
                            ),
                        )
                    ]
                ),
            )
        ],
        syntax_hints=syntax_hints,
        before_action_relations=[negate(contacts(theme, GROUND_OBJECT_TEMPLATE))],
        after_action_relations=flatten_relations([on(theme, GROUND_OBJECT_TEMPLATE)])
        if lands_on_ground
        else flatten_relations([negate(contacts(theme, GROUND_OBJECT_TEMPLATE))]),
    )


def fall_on_ground_template(
    theme: TemplateObjectVariable,
    *,
    spatial_properties: Iterable[OntologyNode] = immutableset(),
) -> Phase1SituationTemplate:
    return Phase1SituationTemplate(
        "falls-to-ground",
        salient_object_variables=[theme, GROUND_OBJECT_TEMPLATE],
        actions=[
            Action(
                action_type=FALL,
                argument_roles_to_fillers=[(THEME, theme)],
                during=DuringAction(
                    objects_to_paths=[
                        (
                            theme,
                            SpatialPath(
                                None,
                                reference_object=GROUND_OBJECT_TEMPLATE,
                                properties=spatial_properties,
                            ),
                        )
                    ]
                ),
            )
        ],
        before_action_relations=[negate(on(theme, GROUND_OBJECT_TEMPLATE))],
        after_action_relations=[on(theme, GROUND_OBJECT_TEMPLATE)],
    )


def make_fall_templates() -> Iterable[Phase1SituationTemplate]:
    arbitary_object = standard_object("object_0", THING)
    syntax_hints_options = ([], [USE_ADVERBIAL_PATH_MODIFIER])  # type: ignore

    # Any Object Falling
    object_falling = [
        falling_template(
            arbitary_object,
            lands_on_ground=object_ends_up_on_ground,
            syntax_hints=syntax_hints,
        )
        for object_ends_up_on_ground in (True, False)
        for syntax_hints in syntax_hints_options
    ]

    # "ball fell on the ground"
    return object_falling + [fall_on_ground_template(arbitary_object)]


def _make_fall_curriculum() -> Phase1InstanceGroup:
    return phase1_instances(
        "falling objects",
        chain(
            *[
                all_possible(
                    template,
                    ontology=GAILA_PHASE_1_ONTOLOGY,
                    chooser=PHASE1_CHOOSER_FACTORY(),
                )
                for template in make_fall_templates()
            ]
        ),
    )


def make_give_templates() -> Iterable[Phase1SituationTemplate]:
    action_variable("transfer-verb", with_properties=[TRANSFER_OF_POSSESSION])
    giver = object_variable("person_0", PERSON)
    recipient = object_variable("person_1", PERSON)
    given_object = standard_object("give_object_0")

    for prefer_ditransitive in (True, False):
        yield Phase1SituationTemplate(
            "transfer-of-possession",
            salient_object_variables=[giver, recipient, given_object],
            actions=[
                Action(
                    GIVE,
                    argument_roles_to_fillers=[
                        (AGENT, giver),
                        (GOAL, recipient),
                        (THEME, given_object),
                    ],
                )
            ],
            syntax_hints=[PREFER_DITRANSITIVE] if prefer_ditransitive else [],
        )


def _make_transfer_of_possession_curriculum() -> Phase1InstanceGroup:
    return phase1_instances(
        "transfer-of-possession",
        chain(
            *[
                sampled(
                    template,
                    max_to_sample=100,
                    chooser=PHASE1_CHOOSER_FACTORY(),
                    ontology=GAILA_PHASE_1_ONTOLOGY,
                )
                for template in make_give_templates()
            ]
        ),
    )


def _make_object_on_object_curriculum() -> Phase1InstanceGroup:
    object_ = object_variable("object_0", INANIMATE_OBJECT)
    object_with_surface = object_variable(
        "object_1",
        INANIMATE_OBJECT,
        required_properties=[CAN_HAVE_THINGS_RESTING_ON_THEM],
    )
    situation_template = Phase1SituationTemplate(
        "object-on-surface",
        salient_object_variables=[object_, object_with_surface],
        constraining_relations=[bigger_than(object_with_surface, object_)],
        asserted_always_relations=[on(object_, object_with_surface)],
    )

    return phase1_instances(
        "objects-on-surfaces",
        sampled(
            situation_template,
            max_to_sample=100,
            chooser=PHASE1_CHOOSER_FACTORY(),
            ontology=GAILA_PHASE_1_ONTOLOGY,
        ),
    )


def _make_object_beside_object_curriculum() -> Phase1InstanceGroup:
    smaller_beside_object = standard_object("object")
    larger_beside_object = standard_object("larger_beside_object")

    situation_template = Phase1SituationTemplate(
        "object-beside-object",
        salient_object_variables=[smaller_beside_object, larger_beside_object],
        constraining_relations=[bigger_than(larger_beside_object, smaller_beside_object)],
        asserted_always_relations=[
            near(
                smaller_beside_object,
                larger_beside_object,
                direction=Direction(
                    positive=True,
                    relative_to_axis=HorizontalAxisOfObject(
                        larger_beside_object, index=0
                    ),
                ),
            )
        ],
    )

    return phase1_instances(
        "objects-beside-objects",
        sampled(
            situation_template,
            max_to_sample=50,
            chooser=PHASE1_CHOOSER_FACTORY(),
            ontology=GAILA_PHASE_1_ONTOLOGY,
        ),
    )


def _make_object_under_or_over_object_curriculum() -> Phase1InstanceGroup:
    object_under = standard_object("object_0")
    object_above = standard_object("object_1", required_properties=[HAS_SPACE_UNDER])
    bird = object_variable("bird_0", BIRD)
    object_under_bird = standard_object("object_under_bird_0")

    templates = [
        Phase1SituationTemplate(
            f"object-under-object",
            salient_object_variables=[object_above],
            constraining_relations=[bigger_than(object_above, object_under)],
            asserted_always_relations=[strictly_above(object_above, object_under)],
        ),
        Phase1SituationTemplate(
            f"object-over-object",
            salient_object_variables=[object_under_bird],
            asserted_always_relations=[strictly_above(bird, object_under_bird)],
        ),
    ]

    return phase1_instances(
        "objects-under-over-objects",
        chain(
            *[
                sampled(
                    template,
                    max_to_sample=100,
                    chooser=PHASE1_CHOOSER_FACTORY(),
                    ontology=GAILA_PHASE_1_ONTOLOGY,
                )
                for template in templates
            ]
        ),
    )


def _make_object_in_other_object_curriculum() -> Phase1InstanceGroup:
    object_ = standard_object("object_0")
    liquid = object_variable(
        "liquid_0", required_properties=[LIQUID], banned_properties=[IS_BODY_PART]
    )
    containing_object = standard_object("object_1", required_properties=[HOLLOW])
    liquid_containing_object = standard_object(
        "object_2", required_properties=[HOLLOW, PERSON_CAN_HAVE]
    )
    solid_template = Phase1SituationTemplate(
        "solid-containment",
        salient_object_variables=[object_, containing_object],
        constraining_relations=[bigger_than(containing_object, object_)],
        asserted_always_relations=[inside(object_, containing_object)],
    )
    liquid_template = Phase1SituationTemplate(
        "liquid-containment",
        salient_object_variables=[liquid, liquid_containing_object],
        asserted_always_relations=[inside(liquid, liquid_containing_object)],
    )

    return phase1_instances(
        "objects-in-other-objects",
        chain(
            *[
                sampled(
                    liquid_template,
                    max_to_sample=25,
                    chooser=PHASE1_CHOOSER_FACTORY(),
                    ontology=GAILA_PHASE_1_ONTOLOGY,
                ),
                sampled(
                    solid_template,
                    max_to_sample=75,
                    chooser=PHASE1_CHOOSER_FACTORY(),
                    ontology=GAILA_PHASE_1_ONTOLOGY,
                ),
            ]
        ),
    )


def bare_fly(
    agent: TemplateObjectVariable,
    *,
    up: bool,
    syntax_hints: Iterable[str],
    spatial_properties: Iterable[OntologyNode] = immutableset(),
) -> Phase1SituationTemplate:
    return Phase1SituationTemplate(
        "fly",
        salient_object_variables=[agent],
        actions=[
            Action(
                FLY,
                argument_roles_to_fillers=[(AGENT, agent)],
                during=DuringAction(
                    objects_to_paths=[
                        (
                            agent,
                            SpatialPath(
                                AWAY_FROM if up else TOWARD,
                                reference_object=GROUND_OBJECT_TEMPLATE,
                                properties=spatial_properties,
                            ),
                        )
                    ]
                ),
            )
        ],
        syntax_hints=syntax_hints,
    )


def make_fly_templates() -> Iterable[Phase1SituationTemplate]:
    bird = standard_object("bird_0", BIRD)
    object_0 = standard_object("object_0", THING)
    object_with_space_under = standard_object(
        "object_with_space_under", THING, required_properties=[HAS_SPACE_UNDER]
    )
    syntax_hints_options = ([], [USE_ADVERBIAL_PATH_MODIFIER])  # type: ignore

    fly_templates = [
        bare_fly(bird, up=up, syntax_hints=syntax_hints)
        for up in (True, False)
        for syntax_hints in syntax_hints_options
    ]
    # We have fly under disabled due to long run times
    # See https://github.com/isi-vista/adam/issues/672
    return fly_templates + [
        _fly_under_template(bird, object_with_space_under, []),
        _fly_over_template(bird, object_0, []),
    ]


def _make_fly_curriculum() -> Phase1InstanceGroup:
    return phase1_instances(
        "flying",
        chain(
            flatten(
                [
                    all_possible(
                        template,
                        ontology=GAILA_PHASE_1_ONTOLOGY,
                        chooser=PHASE1_CHOOSER_FACTORY(),
                    )
                    for template in make_fly_templates()
                ]
            )
        ),
    )


def intransitive_roll(
    agent: TemplateObjectVariable,
    surface: TemplateObjectVariable,
    *,
    spatial_properties: Iterable[OntologyNode] = immutableset(),
) -> Phase1SituationTemplate:
    return Phase1SituationTemplate(
        "roll-intransitive",
        salient_object_variables=[agent],
        actions=[
            Action(
                ROLL,
                argument_roles_to_fillers=[(AGENT, agent)],
                auxiliary_variable_bindings=[(ROLL_SURFACE_AUXILIARY, surface)],
                during=DuringAction(
                    objects_to_paths=[
                        (
                            agent,
                            SpatialPath(
                                None,
                                reference_object=surface,
                                properties=spatial_properties,
                            ),
                        )
                    ]
                ),
            )
        ],
        constraining_relations=[bigger_than(surface, agent)],
    )


def transitive_roll(
    agent: TemplateObjectVariable,
    theme: TemplateObjectVariable,
    surface: TemplateObjectVariable,
    *,
    spatial_properties: Iterable[OntologyNode] = immutableset(),
) -> Phase1SituationTemplate:
    return Phase1SituationTemplate(
        "roll-transitive",
        salient_object_variables=[agent, theme],
        actions=[
            Action(
                ROLL,
                argument_roles_to_fillers=[(AGENT, agent), (THEME, theme)],
                auxiliary_variable_bindings=[(ROLL_SURFACE_AUXILIARY, surface)],
                during=DuringAction(
                    objects_to_paths=[
                        (
                            theme,
                            SpatialPath(
                                None,
                                reference_object=surface,
                                properties=spatial_properties,
                            ),
                        )
                    ]
                ),
            )
        ],
        constraining_relations=[bigger_than(agent, theme)],
    )


def transitive_roll_with_surface(
    agent: TemplateObjectVariable,
    theme: TemplateObjectVariable,
    surface: TemplateObjectVariable,
    *,
    spatial_properties: Iterable[OntologyNode] = immutableset(),
) -> Phase1SituationTemplate:
    return Phase1SituationTemplate(
        "roll-transitive-with-salient-surface",
        salient_object_variables=[agent, theme, surface],
        actions=[
            Action(
                ROLL,
                argument_roles_to_fillers=[(AGENT, agent), (THEME, theme)],
                auxiliary_variable_bindings=[(ROLL_SURFACE_AUXILIARY, surface)],
                during=DuringAction(
                    objects_to_paths=[
                        (
                            theme,
                            SpatialPath(
                                None,
                                reference_object=surface,
                                properties=spatial_properties,
                            ),
                        )
                    ]
                ),
            )
        ],
        asserted_always_relations=[on(theme, surface)],
        constraining_relations=[bigger_than([surface, agent], theme)],
    )


def make_roll_templates() -> Iterable[Phase1SituationTemplate]:
    animate_0 = standard_object("object_0", THING, required_properties=[ANIMATE])
    rollable_0 = standard_object(
        "object_1", INANIMATE_OBJECT, required_properties=[ROLLABLE]
    )
    rolling_surface = standard_object(
        "surface", THING, required_properties=[CAN_HAVE_THINGS_RESTING_ON_THEM]
    )

    return [
        # rolls intransitively
        intransitive_roll(animate_0, rolling_surface),
        # rolls transitively
        transitive_roll(animate_0, rollable_0, rolling_surface),
        # rolls on a surface
        transitive_roll_with_surface(animate_0, rollable_0, rolling_surface),
    ]


def _make_roll_curriculum() -> Phase1InstanceGroup:
    return phase1_instances(
        "rolling",
        chain(
            *[
                sampled(
                    situation,
                    max_to_sample=25,
                    chooser=PHASE1_CHOOSER_FACTORY(),
                    ontology=GAILA_PHASE_1_ONTOLOGY,
                )
                for situation in make_roll_templates()
            ]
        ),
    )


def _make_speaker_addressee_curriculum() -> Phase1InstanceGroup:
    speaker = standard_object("speaker_0", PERSON, added_properties=[IS_SPEAKER])
    addressee = standard_object("addressee_0", PERSON, added_properties=[IS_ADDRESSEE])
    given_object = standard_object("given_object", INANIMATE_OBJECT)

    def _make_templates() -> Iterable[Phase1SituationTemplate]:
        for prefer_ditransitive in (True, False):
            # "you give Mom the cookie"
            yield Phase1SituationTemplate(
                "addressee-agent",
                salient_object_variables=[speaker, addressee, given_object],
                actions=[
                    Action(
                        GIVE,
                        argument_roles_to_fillers=[
                            (AGENT, addressee),
                            (GOAL, speaker),
                            (THEME, given_object),
                        ],
                    )
                ],
                syntax_hints=[PREFER_DITRANSITIVE] if prefer_ditransitive else [],
            )

            # "Mom gives you the cookie"
            yield Phase1SituationTemplate(
                "addressee-goal",
                salient_object_variables=[speaker, addressee, given_object],
                actions=[
                    Action(
                        GIVE,
                        argument_roles_to_fillers=[
                            (AGENT, speaker),
                            (GOAL, addressee),
                            (THEME, given_object),
                        ],
                    )
                ],
                syntax_hints=[PREFER_DITRANSITIVE] if prefer_ditransitive else [],
            )

    return phase1_instances(
        "addressee_curriculum",
        chain(
            *[
                flatten(
                    sampled(
                        template,
                        max_to_sample=25,
                        chooser=PHASE1_CHOOSER_FACTORY(),
                        ontology=GAILA_PHASE_1_ONTOLOGY,
                    )
                    for template in _make_templates()
                )
            ]
        ),
    )


def make_jump_template(
    agent: TemplateObjectVariable,
    *,
    use_adverbial_path_modifier: bool,
    spatial_properties: Iterable[OntologyNode] = immutableset(),
) -> Phase1SituationTemplate:
    return Phase1SituationTemplate(
        "jump-on-ground",
        salient_object_variables=[agent],
        actions=[
            Action(
                JUMP,
                argument_roles_to_fillers=[(AGENT, agent)],
                auxiliary_variable_bindings=[
                    (JUMP_INITIAL_SUPPORTER_AUX, GROUND_OBJECT_TEMPLATE)
                ],
                during=DuringAction(
                    objects_to_paths=[
                        (
                            agent,
                            SpatialPath(
                                None,
                                reference_object=GROUND_OBJECT_TEMPLATE,
                                properties=spatial_properties,
                            ),
                        )
                    ]
                ),
            )
        ],
        syntax_hints=[USE_ADVERBIAL_PATH_MODIFIER] if use_adverbial_path_modifier else [],
    )


def make_jump_templates():
    jumper = standard_object("jumper_0", THING, required_properties=[CAN_JUMP])
    for use_adverbial_path_modifier in (True, False):
        yield make_jump_template(
            jumper, use_adverbial_path_modifier=use_adverbial_path_modifier
        )


def _make_jump_curriculum() -> Phase1InstanceGroup:
    jumper = standard_object("jumper_0", THING, required_properties=[CAN_JUMP])
    jumped_over = standard_object("jumped_over")

    return phase1_instances(
        "jumping",
        chain(
            flatten(
                [
                    all_possible(
                        # "A person jumps"
                        make_jump_template(
                            jumper,
                            use_adverbial_path_modifier=use_adverbial_path_modifier,
                        ),
                        ontology=GAILA_PHASE_1_ONTOLOGY,
                        chooser=PHASE1_CHOOSER_FACTORY(),
                    )
                    for use_adverbial_path_modifier in (True, False)
                ]
            ),
            flatten(
                [
                    sampled(
                        _jump_over_template(jumper, jumped_over, []),
                        max_to_sample=25,
                        chooser=PHASE1_CHOOSER_FACTORY(),
                        ontology=GAILA_PHASE_1_ONTOLOGY,
                    )
                ]
            ),
        ),
    )


def make_put_templates() -> Iterable[Phase1SituationTemplate]:
    putter = standard_object("putter_0", THING, required_properties=[ANIMATE])
    object_put = standard_object("object_0", required_properties=[INANIMATE])
    on_region_object = standard_object(
        "on_region_object", required_properties=[CAN_HAVE_THINGS_RESTING_ON_THEM]
    )
    in_region_object = standard_object("in_region_object", required_properties=[HOLLOW])
    return [
        _put_on_template(putter, object_put, on_region_object, []),
        _put_in_template(putter, object_put, in_region_object, []),
    ]


def _make_put_curriculum() -> Phase1InstanceGroup:
    return phase1_instances(
        "putting",
        chain(
            flatten(
                [
                    sampled(
                        template,
                        ontology=GAILA_PHASE_1_ONTOLOGY,
                        chooser=PHASE1_CHOOSER_FACTORY(),
                        max_to_sample=25,
                    )
                    for template in make_put_templates()
                ]
            )
        ),
    )


def _make_put_on_speaker_addressee_body_part_curriculum() -> Phase1InstanceGroup:
    speaker_putter = standard_object(
        "speaker_putter_0",
        THING,
        required_properties=[ANIMATE],
        added_properties=[IS_SPEAKER],
    )
    addressee_putter = standard_object(
        "addressee_putter_0",
        THING,
        required_properties=[ANIMATE],
        added_properties=[IS_ADDRESSEE],
    )
    object_put = standard_object("object_put_0", required_properties=[INANIMATE])

    body_part_of_putter = object_variable(
        "body_part_of_putter",
        required_properties=[CAN_HAVE_THINGS_RESTING_ON_THEM, IS_BODY_PART],
    )

    return phase1_instances(
        "putting-on-body-part-addressee-speaker",
        chain(
            flatten(
                [
                    sampled(
                        _put_on_body_part_template(
                            putter, object_put, body_part_of_putter, []
                        ),
                        max_to_sample=25,
                        chooser=PHASE1_CHOOSER_FACTORY(),
                        ontology=GAILA_PHASE_1_ONTOLOGY,
                    )
                    for putter in [speaker_putter, addressee_putter]
                ]
            )
        ),
    )


def make_drink_template() -> Phase1SituationTemplate:
    object_0 = standard_object("object_0", required_properties=[HOLLOW])
    liquid_0 = object_variable("liquid_0", required_properties=[LIQUID])
    person_0 = standard_object("person_0", PERSON)

    return Phase1SituationTemplate(
        "drink",
        salient_object_variables=[liquid_0, person_0],
        actions=[
            Action(
                DRINK,
                argument_roles_to_fillers=[(AGENT, person_0), (THEME, liquid_0)],
                auxiliary_variable_bindings=[(DRINK_CONTAINER_AUX, object_0)],
            )
        ],
    )


def _make_drink_curriculum() -> Phase1InstanceGroup:
    return phase1_instances(
        "drinking",
        chain(
            *[
                all_possible(
                    make_drink_template(),
                    ontology=GAILA_PHASE_1_ONTOLOGY,
                    chooser=PHASE1_CHOOSER_FACTORY(),
                )
            ]
        ),
    )


def make_eat_template(
    agent: TemplateObjectVariable,
    patient: TemplateObjectVariable,
    background: Iterable[TemplateObjectVariable] = immutableset(),
) -> Phase1SituationTemplate:

    # "Mom eats a cookie"
    return Phase1SituationTemplate(
        "eat-object",
        salient_object_variables=[patient, agent],
        background_object_variables=background,
        actions=[
            Action(EAT, argument_roles_to_fillers=[(AGENT, agent), (PATIENT, patient)])
        ],
    )


def _make_eat_curriculum(
    num_to_sample: int = 25, *, noise_objects: int = 0
) -> Phase1InstanceGroup:
    # TODO: "eat it up"
    # https://github.com/isi-vista/adam/issues/267

    object_to_eat = standard_object("object_0", required_properties=[EDIBLE])
    eater = standard_object("eater_0", THING, required_properties=[ANIMATE])
    background = immutableset(
        standard_object(f"noise_object_{x}") for x in range(noise_objects)
    )

    return phase1_instances(
        "eating",
        chain(
            *[
                sampled(
                    make_eat_template(eater, object_to_eat, background),
                    max_to_sample=num_to_sample,
                    ontology=GAILA_PHASE_1_ONTOLOGY,
                    chooser=PHASE1_CHOOSER_FACTORY(),
                )
            ]
        ),
    )


def make_sit_templates() -> Iterable[Phase1SituationTemplate]:
    sitter = standard_object("sitter_0", THING, required_properties=[ANIMATE])
    sit_surface = standard_object(
        "surface", THING, required_properties=[CAN_HAVE_THINGS_RESTING_ON_THEM]
    )
    seat = standard_object(
        "sitting-surface", INANIMATE_OBJECT, required_properties=[CAN_BE_SAT_ON_BY_PEOPLE]
    )

    # we need two groups of templates because in general something can sit on
    # anything bigger than itself which has a surface,
    # but people also sit in chairs, etc., which are smaller than them.
    sittee_to_contraints = (
        (  # type: ignore
            "-on-big-thing",
            sit_surface,
            [bigger_than(sit_surface, sitter)],
        ),
        ("-on-seat", seat, []),
    )

    syntax_hints_options = (
        ("default", []),  # type: ignore
        ("adverbial-mod", [USE_ADVERBIAL_PATH_MODIFIER]),
    )

    for (name, sittee, constraints) in sittee_to_contraints:
        for (syntax_name, syntax_hints) in syntax_hints_options:
            yield Phase1SituationTemplate(
                f"sit-intransitive-{name}-{syntax_name}",
                salient_object_variables=[sitter],
                actions=[
                    Action(
                        SIT,
                        argument_roles_to_fillers=[(AGENT, sitter)],
                        auxiliary_variable_bindings=[
                            (
                                SIT_GOAL,
                                Region(
                                    sittee,
                                    direction=GRAVITATIONAL_UP,
                                    distance=EXTERIOR_BUT_IN_CONTACT,
                                ),
                            ),
                            (SIT_THING_SAT_ON, sittee),
                        ],
                    )
                ],
                constraining_relations=constraints,
                syntax_hints=syntax_hints,
            )

            yield Phase1SituationTemplate(
                f"sit-transitive-{name}-{syntax_name}",
                salient_object_variables=[sitter, sittee],
                actions=[
                    Action(
                        SIT,
                        argument_roles_to_fillers=[
                            (AGENT, sitter),
                            (
                                GOAL,
                                Region(
                                    sittee,
                                    direction=GRAVITATIONAL_UP,
                                    distance=EXTERIOR_BUT_IN_CONTACT,
                                ),
                            ),
                        ],
                        auxiliary_variable_bindings=[(SIT_THING_SAT_ON, sittee)],
                    )
                ],
                constraining_relations=constraints,
                syntax_hints=syntax_hints,
            )


def _make_sit_curriculum() -> Phase1InstanceGroup:
    return phase1_instances(
        "sitting",
        chain(
            *[
                all_possible(
                    situation_templates,
                    chooser=PHASE1_CHOOSER_FACTORY(),
                    ontology=GAILA_PHASE_1_ONTOLOGY,
                )
                for situation_templates in make_sit_templates()
            ]
        ),
    )


def make_take_template() -> Phase1SituationTemplate:
    taker = standard_object("taker_0", THING, required_properties=[ANIMATE])
    object_taken = standard_object("object_taken_0", required_properties=[INANIMATE])

    # X puts Y on Z
    return Phase1SituationTemplate(
        "take",
        salient_object_variables=[taker, object_taken],
        actions=[
            Action(
                TAKE, argument_roles_to_fillers=[(AGENT, taker), (THEME, object_taken)]
            )
        ],
        constraining_relations=[bigger_than(taker, object_taken)],
    )


def _make_take_curriculum() -> Phase1InstanceGroup:
    return phase1_instances(
        "taking",
        chain(
            *[
                sampled(
                    make_take_template(),
                    max_to_sample=25,
                    chooser=PHASE1_CHOOSER_FACTORY(),
                    ontology=GAILA_PHASE_1_ONTOLOGY,
                )
            ]
        ),
    )


def bare_move_template(
    agent: TemplateObjectVariable,
    goal_reference: TemplateObjectVariable,
    *,
    spatial_properties: Iterable[OntologyNode] = immutableset(),
) -> Phase1SituationTemplate:
    return Phase1SituationTemplate(
        "bare-move",
        salient_object_variables=[agent],
        actions=[
            Action(
                MOVE,
                argument_roles_to_fillers=[(AGENT, agent)],
                auxiliary_variable_bindings=[
                    (MOVE_GOAL, Region(goal_reference, distance=PROXIMAL))
                ],
                during=DuringAction(
                    objects_to_paths=[
                        (
                            agent,
                            SpatialPath(
                                None,
                                reference_object=goal_reference,
                                properties=spatial_properties,
                            ),
                        )
                    ]
                ),
            )
        ],
    )


def transitive_move_template(
    agent: TemplateObjectVariable,
    theme: TemplateObjectVariable,
    goal_reference: TemplateObjectVariable,
    *,
    spatial_properties: Iterable[OntologyNode] = immutableset(),
) -> Phase1SituationTemplate:
    return Phase1SituationTemplate(
        "transitive-move",
        salient_object_variables=[agent, theme],
        actions=[
            Action(
                MOVE,
                argument_roles_to_fillers=[(AGENT, agent), (THEME, theme)],
                during=DuringAction(
                    continuously=[contacts(agent, theme)],
                    objects_to_paths=[
                        (
                            theme,
                            SpatialPath(
                                None,
                                reference_object=goal_reference,
                                properties=spatial_properties,
                            ),
                        )
                    ],
                ),
                auxiliary_variable_bindings=[
                    (MOVE_GOAL, Region(goal_reference, distance=PROXIMAL))
                ],
            )
        ],
        constraining_relations=[bigger_than(agent, theme)],
    )


def make_move_templates() -> Iterable[Phase1SituationTemplate]:
    self_mover_0 = standard_object(
        "self-mover_0", THING, required_properties=[SELF_MOVING]
    )

    other_mover_0 = standard_object("mover_0", THING, required_properties=[ANIMATE])
    movee_0 = standard_object("movee_0", THING, required_properties=[INANIMATE])
    move_goal_reference = standard_object(
        "move-goal-reference", THING, required_properties=[INANIMATE]
    )

    return [
        # bare move (e.g. "a box moves") is about half of uses in child speed
        bare_move_template(self_mover_0, move_goal_reference),
        # Transitive Move
        transitive_move_template(other_mover_0, movee_0, move_goal_reference),
    ]


def _make_move_curriculum() -> Phase1InstanceGroup:
    return phase1_instances(
        "move",
        chain(
            *[
                sampled(
                    situation,
                    max_to_sample=25,
                    chooser=PHASE1_CHOOSER_FACTORY(),
                    ontology=GAILA_PHASE_1_ONTOLOGY,
                )
                for situation in make_move_templates()
            ]
        ),
    )


def make_spin_templates() -> Iterable[Phase1SituationTemplate]:
    self_turner = standard_object("self-spinner_0", THING, required_properties=[ANIMATE])

    other_spinner = standard_object("spinner_0", THING, required_properties=[ANIMATE])
    spinee = standard_object("spinee_0", THING, required_properties=[INANIMATE])

    bare_spin_template = Phase1SituationTemplate(
        "bare-spin",
        salient_object_variables=[self_turner],
        actions=[Action(SPIN, argument_roles_to_fillers=[(AGENT, self_turner)])],
    )

    transitive_spin_template = Phase1SituationTemplate(
        "transitive-spin",
        salient_object_variables=[other_spinner, spinee],
        actions=[
            Action(
                SPIN, argument_roles_to_fillers=[(AGENT, other_spinner), (THEME, spinee)]
            )
        ],
        constraining_relations=[bigger_than(other_spinner, spinee)],
    )
    return [bare_spin_template, transitive_spin_template]


def _make_spin_curriculum() -> Phase1InstanceGroup:
    return phase1_instances(
        "spin",
        chain(
            *[
                sampled(
                    situation,
                    max_to_sample=25,
                    chooser=PHASE1_CHOOSER_FACTORY(),
                    ontology=GAILA_PHASE_1_ONTOLOGY,
                )
                for situation in make_spin_templates()
            ]
        ),
    )


def make_go_templates() -> Iterable[Phase1SituationTemplate]:
    goer = standard_object("goer", THING, required_properties=[ANIMATE])
    goal_reference = standard_object("go-goal", THING)
    in_goal_reference = standard_object("go-in-goal", THING, required_properties=[HOLLOW])

    go_to = _go_to_template(goer, goal_reference, [])
    go_in = _go_in_template(goer, in_goal_reference, [])
    return [go_to, go_in]


def _make_go_curriculum() -> Phase1InstanceGroup:
    goer = standard_object("goer", THING, required_properties=[ANIMATE])
    under_goal_reference = standard_object(
        "go-under-goal", THING, required_properties=[HAS_SPACE_UNDER]
    )

    return phase1_instances(
        "go",
        chain(
            flatten(
                [
                    sampled(
                        situation,
                        max_to_sample=25,
                        chooser=PHASE1_CHOOSER_FACTORY(),
                        ontology=GAILA_PHASE_1_ONTOLOGY,
                    )
                    for situation in make_go_templates()
                ]
            ),
            flatten(
                [
                    sampled(
                        _go_under_template(
                            goer, under_goal_reference, [], is_distal=is_distal
                        ),
                        max_to_sample=25,
                        chooser=PHASE1_CHOOSER_FACTORY(),
                        ontology=GAILA_PHASE_1_ONTOLOGY,
                    )
                    for is_distal in (True, False)
                ]
            ),
        ),
    )


def make_push_templates() -> Iterable[Phase1SituationTemplate]:
    pusher = standard_object("pusher", THING, required_properties=[ANIMATE])
    pushee = standard_object("pushee", INANIMATE_OBJECT)
    push_surface = standard_object(
        "push_surface", THING, required_properties=[CAN_HAVE_THINGS_RESTING_ON_THEM]
    )
    push_goal_reference = standard_object("push_goal", INANIMATE_OBJECT)

    # push with implicit goal
    aux_bindings = [
        (PUSH_SURFACE_AUX, push_surface),
        (PUSH_GOAL, Region(push_goal_reference, distance=PROXIMAL)),
    ]

    # this shouldn't need to be expressed explicitly;
    # we should be able to derive it from the action description
    # https://github.com/isi-vista/adam/issues/239
    # This declaration has mypy confused so we ignore it
    during = DuringAction(continuously=[on(pushee, push_surface)])  # type: ignore
    push_unexpressed_goal = Phase1SituationTemplate(
        "push-unexpressed-goal",
        salient_object_variables=[pusher, pushee],
        actions=[
            Action(
                PUSH,
                argument_roles_to_fillers=[(AGENT, pusher), (THEME, pushee)],
                auxiliary_variable_bindings=aux_bindings,
                during=during,
            )
        ],
        constraining_relations=[
            bigger_than(push_surface, pusher),
            bigger_than(push_surface, push_goal_reference),
        ],
    )

    # push with implicit goal
    push_unexpressed_goal_expressed_surface = Phase1SituationTemplate(
        "push-unexpressed-goal",
        salient_object_variables=[pusher, pushee, push_surface],
        actions=[
            Action(
                PUSH,
                argument_roles_to_fillers=[(AGENT, pusher), (THEME, pushee)],
                auxiliary_variable_bindings=aux_bindings,
                during=during,
            )
        ],
        constraining_relations=[bigger_than(push_surface, pusher)],
    )
    return [push_unexpressed_goal, push_unexpressed_goal_expressed_surface]


def _make_push_curriculum() -> Phase1InstanceGroup:
    return phase1_instances(
        "pushing",
        chain(
            *[
                sampled(
                    situation,
                    max_to_sample=25,
                    chooser=PHASE1_CHOOSER_FACTORY(),
                    ontology=GAILA_PHASE_1_ONTOLOGY,
                )
                for situation in make_push_templates()
            ]
        ),
    )


def throw_on_ground_template(
    agent: TemplateObjectVariable,
    theme: TemplateObjectVariable,
    *,
    spatial_properties: Iterable[OntologyNode] = immutableset(),
) -> Phase1SituationTemplate:
    return Phase1SituationTemplate(
        "throw-on-ground",
        salient_object_variables=[agent, theme, GROUND_OBJECT_TEMPLATE],
        actions=[
            Action(
                THROW,
                argument_roles_to_fillers=[
                    (AGENT, agent),
                    (THEME, theme),
                    (
                        GOAL,
                        Region(
                            GROUND_OBJECT_TEMPLATE,
                            distance=EXTERIOR_BUT_IN_CONTACT,
                            direction=GRAVITATIONAL_UP,
                        ),
                    ),
                ],
                during=DuringAction(
                    objects_to_paths=[
                        (
                            theme,
                            SpatialPath(
                                None,
                                reference_object=GROUND_OBJECT_TEMPLATE,
                                properties=spatial_properties,
                            ),
                        )
                    ]
                ),
            )
        ],
        constraining_relations=[bigger_than(agent, theme)],
    )


def throw_template(
    agent: TemplateObjectVariable,
    theme: TemplateObjectVariable,
    goal: TemplateObjectVariable,
    *,
    spatial_properties: Iterable[OntologyNode] = immutableset(),
) -> Phase1SituationTemplate:
    return Phase1SituationTemplate(
        "throw",
        salient_object_variables=[agent, theme],
        actions=[
            Action(
                THROW,
                argument_roles_to_fillers=[(AGENT, agent), (THEME, theme)],
                auxiliary_variable_bindings=[
                    (THROW_GOAL, Region(goal, distance=PROXIMAL))
                ],
                during=DuringAction(
                    objects_to_paths=[
                        (
                            theme,
                            SpatialPath(
                                None, reference_object=goal, properties=spatial_properties
                            ),
                        )
                    ]
                ),
            )
        ],
        constraining_relations=[bigger_than(agent, theme)],
    )


def throw_up_down_template(
    agent: TemplateObjectVariable,
    theme: TemplateObjectVariable,
    goal: TemplateObjectVariable,
    *,
    is_up: bool,
    spatial_properties: Iterable[OntologyNode] = immutableset(),
) -> Phase1SituationTemplate:
    return Phase1SituationTemplate(
        f"{agent.handle}-throws-{theme.handle}-up-down",
        salient_object_variables=[agent, theme],
        actions=[
            Action(
                THROW,
                argument_roles_to_fillers=[(AGENT, agent), (THEME, theme)],
                auxiliary_variable_bindings=[
                    (THROW_GOAL, Region(goal, distance=PROXIMAL))
                ],
                during=DuringAction(
                    objects_to_paths=[
                        (
                            theme,
                            SpatialPath(
                                AWAY_FROM,
                                reference_object=GROUND_OBJECT_TEMPLATE,
                                properties=spatial_properties,
                            ),
                        )
                    ]
                    if is_up
                    else [
                        (
                            theme,
                            SpatialPath(
                                TOWARD,
                                reference_object=GROUND_OBJECT_TEMPLATE,
                                properties=spatial_properties,
                            ),
                        )
                    ]
                ),
            )
        ],
        constraining_relations=flatten_relations(bigger_than(agent, theme)),
        syntax_hints=[USE_ADVERBIAL_PATH_MODIFIER],
    )


def throw_to_template(
    agent: TemplateObjectVariable,
    theme: TemplateObjectVariable,
    goal: TemplateObjectVariable,
    *,
    spatial_properties: Iterable[OntologyNode] = None,
) -> Phase1SituationTemplate:
    return Phase1SituationTemplate(
        "throw-to",
        salient_object_variables=[agent, theme, goal],
        actions=[
            Action(
                THROW,
                argument_roles_to_fillers=[
                    (AGENT, agent),
                    (THEME, theme),
                    (GOAL, Region(goal, distance=PROXIMAL)),
                ],
                during=DuringAction(
                    objects_to_paths=[
                        (
                            theme,
                            SpatialPath(
                                None, reference_object=goal, properties=spatial_properties
                            ),
                        )
                    ]
                ),
            )
        ],
        constraining_relations=[bigger_than(agent, theme)],
    )


def make_throw_templates() -> Iterable[Phase1SituationTemplate]:
    thrower = standard_object("thrower_0", THING, required_properties=[ANIMATE])
    catcher = standard_object("catcher_0", THING, required_properties=[ANIMATE])
    object_thrown = standard_object("object_0", required_properties=[INANIMATE])
    implicit_goal_reference = standard_object("implicit_throw_goal_object", BOX)

    return [
        # Dad throws a cookie on the ground
        throw_on_ground_template(thrower, object_thrown),
        # A baby throws a truck
        throw_template(thrower, object_thrown, implicit_goal_reference),
        # Throw up
        throw_up_down_template(
            thrower, object_thrown, implicit_goal_reference, is_up=True
        ),
        # Throw down
        throw_up_down_template(
            thrower, object_thrown, implicit_goal_reference, is_up=False
        ),
        # Throw To
        throw_to_template(thrower, object_thrown, catcher),
    ]


def _make_throw_curriculum() -> Phase1InstanceGroup:
    return phase1_instances(
        "throwing",
        chain(
            flatten(
                [
                    sampled(
                        template,
                        max_to_sample=25,
                        chooser=PHASE1_CHOOSER_FACTORY(),
                        ontology=GAILA_PHASE_1_ONTOLOGY,
                    )
                    for template in make_throw_templates()
                ]
            )
        ),
    )


def _make_pass_curriculum() -> Phase1InstanceGroup:
    passer = standard_object("thrower_0", THING, required_properties=[ANIMATE])
    catcher = standard_object("catcher_0", THING, required_properties=[ANIMATE])
    object_passed = standard_object("object_0", required_properties=[INANIMATE])

    pass_template = Phase1SituationTemplate(
        "pass-to",
        salient_object_variables=[passer, object_passed, catcher],
        actions=[
            Action(
                PASS,
                argument_roles_to_fillers=[
                    (AGENT, passer),
                    (THEME, object_passed),
                    (GOAL, Region(catcher, distance=PROXIMAL)),
                ],
            )
        ],
        constraining_relations=[bigger_than(passer, object_passed)],
    )

    return phase1_instances(
        "passing",
        sampled(
            pass_template,
            max_to_sample=25,
            chooser=PHASE1_CHOOSER_FACTORY(),
            ontology=GAILA_PHASE_1_ONTOLOGY,
        ),
    )


def _make_come_down_template(
    agent: TemplateObjectVariable,
    goal_reference: TemplateObjectVariable,
    speaker: TemplateObjectVariable,
    ground: TemplateObjectVariable,
    background: Iterable[TemplateObjectVariable],
) -> Phase1SituationTemplate:
    background_objects_mutable = [speaker, ground]
    background_objects_mutable.extend(background)
    background_objects = immutableset(background_objects_mutable)
    return Phase1SituationTemplate(
        f"{agent.handle}-come-to-{goal_reference.handle}",
        salient_object_variables=[agent, goal_reference],
        background_object_variables=background_objects,
        actions=[
            Action(
                COME,
                argument_roles_to_fillers=[(AGENT, agent), (GOAL, goal_reference)],
                during=DuringAction(
                    objects_to_paths=[
                        (agent, SpatialPath(TOWARD, ground)),
                        (agent, SpatialPath(TO, goal_reference)),
                    ]
                ),
            )
        ],
        before_action_relations=[negate(contacts(agent, ground))],
        asserted_always_relations=flatten_relations(near(speaker, goal_reference)),
        syntax_hints=[USE_ADVERBIAL_PATH_MODIFIER],
    )


def _make_come_curriculum() -> Phase1InstanceGroup:
    movee = standard_object("movee", required_properties=[SELF_MOVING])
    learner = standard_object("leaner_0", LEARNER)
    speaker = standard_object("speaker", PERSON, added_properties=[IS_SPEAKER])
    object_ = standard_object("object_0", THING)
    ground = standard_object("ground", root_node=GROUND)

    come_to_speaker = Phase1SituationTemplate(
        "come-to-speaker",
        salient_object_variables=[movee, speaker],
        actions=[
            Action(COME, argument_roles_to_fillers=[(AGENT, movee), (GOAL, speaker)])
        ],
    )

    come_to_learner = Phase1SituationTemplate(
        "come-to-leaner",
        salient_object_variables=[movee],
        actions=[
            Action(COME, argument_roles_to_fillers=[(AGENT, movee), (GOAL, learner)])
        ],
    )

    come_to_object = Phase1SituationTemplate(
        "come-to-object",
        salient_object_variables=[movee, object_],
        actions=[
            Action(COME, argument_roles_to_fillers=[(AGENT, movee), (GOAL, object_)])
        ],
    )

    return phase1_instances(
        "come",
        chain(
            *[
                all_possible(
                    come_to_speaker,
                    ontology=GAILA_PHASE_1_ONTOLOGY,
                    chooser=PHASE1_CHOOSER_FACTORY(),
                ),
                all_possible(
                    come_to_learner,
                    ontology=GAILA_PHASE_1_ONTOLOGY,
                    chooser=PHASE1_CHOOSER_FACTORY(),
                ),
                sampled(
                    come_to_object,
                    max_to_sample=25,
                    ontology=GAILA_PHASE_1_ONTOLOGY,
                    chooser=PHASE1_CHOOSER_FACTORY(),
                ),
                sampled(
                    _make_come_down_template(
                        movee, object_, speaker, ground, immutableset()
                    ),
                    max_to_sample=25,
                    ontology=GAILA_PHASE_1_ONTOLOGY,
                    chooser=PHASE1_CHOOSER_FACTORY(),
                ),
            ]
        ),
    )


def _make_behind_in_front_curriculum() -> Phase1InstanceGroup:
    front_behind_ground_object = standard_object("ground_object")
    front_behind_figure_object = standard_object("figure_object")
    front_behind_speaker = standard_object(
        "speaker_0", PERSON, added_properties=[IS_SPEAKER]
    )
    front_behind_addressee = standard_object(
        "addressee_0", PERSON, added_properties=[IS_ADDRESSEE]
    )

    def make_behind_in_front_templates() -> Iterable[Phase1SituationTemplate]:
        for in_front_of in (True, False):
            for distal in (True, False):
                suffix = "-in-front" if in_front_of else "-behind"
                direction = Direction(
                    positive=in_front_of,
                    relative_to_axis=FacingAddresseeAxis(front_behind_ground_object),
                )
                yield Phase1SituationTemplate(
                    f"front_behind_addressee-relative-{suffix}",
                    salient_object_variables=[
                        front_behind_figure_object,
                        front_behind_ground_object,
                    ],
                    background_object_variables=[
                        front_behind_speaker,
                        front_behind_addressee,
                    ],
                    asserted_always_relations=[
                        near(
                            front_behind_figure_object,
                            front_behind_ground_object,
                            direction=direction,
                        )
                        if distal
                        else far(
                            front_behind_figure_object,
                            front_behind_ground_object,
                            direction=direction,
                        )
                    ],
                    constraining_relations=[
                        bigger_than(
                            front_behind_ground_object, front_behind_figure_object
                        )
                    ],
                )

    return phase1_instances(
        "behind_in_front_curriculum",
        chain(
            *[
                flatten(
                    sampled(
                        template,
                        max_to_sample=25,
                        chooser=PHASE1_CHOOSER_FACTORY(),
                        ontology=GAILA_PHASE_1_ONTOLOGY,
                    )
                    for template in make_behind_in_front_templates()
                )
            ]
        ),
    )


def build_gaila_phase1_object_curriculum() -> Sequence[Phase1InstanceGroup]:
    """
    One particular instantiation of the object-learning parts of the curriculum for GAILA Phase 1.
    """
    return [
        _make_each_object_by_itself_curriculum(),
        #     We are deferring handling numeric quantifiers until Phase 2,
        #     so this curriculum is not actually executed in Phase 1.
        # _make_multiple_objects_curriculum(),
        _make_object_on_ground_curriculum(),
    ]


def build_gaila_plurals_curriculum() -> Sequence[Phase1InstanceGroup]:
    return [_make_plural_objects_curriculum()]


def build_gaila_generics_curriculum() -> Sequence[Phase1InstanceGroup]:
    return [_make_generic_statements_curriculum()]


def build_gaila_phase1_attribute_curriculum() -> Sequence[Phase1InstanceGroup]:
    """
    One particular instantiation of the object-learning parts of the curriculum for GAILA Phase 1.
    """
    return [
        _make_objects_with_colors_curriculum(),
        _make_objects_with_colors_is_curriculum(),
        _make_my_your_object_curriculum(),
    ]


def build_gaila_phase1_relation_curriculum() -> Sequence[Phase1InstanceGroup]:
    """
    One particular instantiation of the object-learning parts of the curriculum for GAILA Phase 1.
    """
    return [
        _make_person_has_object_curriculum(),
        _make_object_on_object_curriculum(),
        _make_object_beside_object_curriculum(),
        _make_object_under_or_over_object_curriculum(),
        _make_object_in_other_object_curriculum(),
        _make_behind_in_front_curriculum(),
    ]


def build_gaila_phase1_verb_curriculum() -> Sequence[Phase1InstanceGroup]:
    """
    One particular instantiation of the object-learning parts of the curriculum for GAILA Phase 1.
    """
    return [
        _make_fall_curriculum(),
        _make_transfer_of_possession_curriculum(),
        _make_fly_curriculum(),
        _make_roll_curriculum(),
        _make_speaker_addressee_curriculum(),
        _make_jump_curriculum(),
        _make_drink_curriculum(),
        _make_sit_curriculum(),
        _make_put_curriculum(),
        _make_eat_curriculum(),
        _make_take_curriculum(),
        _make_move_curriculum(),
        _make_spin_curriculum(),
        _make_go_curriculum(),
        _make_push_curriculum(),
        _make_throw_curriculum(),
        _make_pass_curriculum(),
        # _make_put_on_speaker_addressee_body_part_curriculum(),
        _make_come_curriculum(),
    ]


def build_gaila_phase_1_curriculum() -> Sequence[Phase1InstanceGroup]:
    """
    One particular instantiation of the curriculum for GAILA Phase 1.
    """
    return list(
        chain(
            build_gaila_phase1_object_curriculum(),
            build_gaila_phase1_attribute_curriculum(),
            build_gaila_phase1_relation_curriculum(),
            build_gaila_phase1_verb_curriculum(),
        )
    )<|MERGE_RESOLUTION|>--- conflicted
+++ resolved
@@ -87,9 +87,7 @@
     near,
     on,
     strictly_above,
-<<<<<<< HEAD
     PASS,
-=======
     BABY,
     TRUCK,
     CAR,
@@ -98,7 +96,6 @@
     DAD,
     HOUSE,
     BALL,
->>>>>>> 4882b16b
 )
 from adam.ontology.phase1_spatial_relations import (
     AWAY_FROM,
