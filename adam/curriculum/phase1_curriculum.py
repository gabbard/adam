"""
Curricula for DARPA GAILA Phase 1
"""

from itertools import chain
from typing import Iterable, Sequence, List

from immutablecollections import immutableset
from more_itertools import flatten, first

from adam.axes import AxesInfo, FacingAddresseeAxis, HorizontalAxisOfObject
from adam.curriculum import ExplicitWithSituationInstanceGroup
from adam.curriculum.curriculum_utils import (
    GROUND_OBJECT_TEMPLATE,
    PHASE1_CHOOSER_FACTORY,
    Phase1InstanceGroup,
    phase1_instances,
    standard_object,
)
from adam.language import TokenSequenceLinguisticDescription
from adam.language_specific.english.english_language_generator import (
    IGNORE_HAS_AS_VERB,
    PREFER_DITRANSITIVE,
    USE_ADVERBIAL_PATH_MODIFIER,
    ATTRIBUTES_AS_X_IS_Y,
    IGNORE_COLORS,
)
from adam.ontology import IS_ADDRESSEE, IS_SPEAKER, THING, OntologyNode
from adam.ontology.during import DuringAction
from adam.ontology.ontology import Ontology
from adam.ontology.phase1_ontology import (
    AGENT,
    ANIMATE,
    BIRD,
    BOX,
    CAN_BE_SAT_ON_BY_PEOPLE,
    CAN_HAVE_THINGS_RESTING_ON_THEM,
    CAN_JUMP,
    COME,
    DRINK,
    DRINK_CONTAINER_AUX,
    EAT,
    EDIBLE,
    FALL,
    FLY,
    GAILA_PHASE_1_ONTOLOGY,
    WALK_SURFACE_AUXILIARY,
    GIVE,
    GOAL,
    GROUND,
    HAS_SPACE_UNDER,
    HOLLOW,
    INANIMATE,
    INANIMATE_OBJECT,
    IS_BODY_PART,
    JUMP,
    JUMP_INITIAL_SUPPORTER_AUX,
    LEARNER,
    LIQUID,
    MOVE,
    MOVE_GOAL,
    PATIENT,
    PERSON,
    PERSON_CAN_HAVE,
    PHASE_1_CURRICULUM_OBJECTS,
    PUSH,
    PUSH_GOAL,
    PUSH_SURFACE_AUX,
    ROLL,
    ROLLABLE,
    ROLL_SURFACE_AUXILIARY,
    SELF_MOVING,
    SIT,
    SIT_GOAL,
    SIT_THING_SAT_ON,
    SPIN,
    TAKE,
    THEME,
    THROW,
    THROW_GOAL,
    TRANSFER_OF_POSSESSION,
    bigger_than,
    contacts,
    far,
    has,
    inside,
    is_recognized_particular,
    near,
    on,
    strictly_above,
    PASS,
    BABY,
    TRUCK,
    CAR,
    DOG,
    MOM,
    DAD,
    HOUSE,
    BALL,
    WALK,
)
from adam.ontology.phase1_spatial_relations import (
    AWAY_FROM,
    Direction,
    EXTERIOR_BUT_IN_CONTACT,
    GRAVITATIONAL_UP,
    PROXIMAL,
    Region,
    SpatialPath,
    TO,
    TOWARD,
)
from adam.perception.high_level_semantics_situation_to_developmental_primitive_perception import (
    GAILA_PHASE_1_PERCEPTION_GENERATOR,
    HighLevelSemanticsSituationToDevelopmentalPrimitivePerceptionGenerator,
)
from adam.random_utils import RandomChooser
from adam.relation import flatten_relations
from adam.relation_dsl import negate
from adam.situation import Action, SituationObject
from adam.situation.high_level_semantics_situation import HighLevelSemanticsSituation
from adam.situation.templates.phase1_situation_templates import (
    _fly_over_template,
    _go_in_template,
    _go_to_template,
    _go_under_template,
    _jump_over_template,
    _put_in_template,
    _put_on_body_part_template,
    _put_on_template,
    _fly_under_template,
)
from adam.situation.templates.phase1_templates import (
    Phase1SituationTemplate,
    TemplateObjectVariable,
    action_variable,
    all_possible,
    color_variable,
    object_variable,
    sampled,
)


# Show each object once by itself
def _make_each_object_by_itself_curriculum(
    perception_generator: HighLevelSemanticsSituationToDevelopmentalPrimitivePerceptionGenerator = GAILA_PHASE_1_PERCEPTION_GENERATOR
) -> Phase1InstanceGroup:
    color = color_variable("color")
    single_object_template = Phase1SituationTemplate(
        "single-object",
        salient_object_variables=[object_variable("object", added_properties=[color])],
        syntax_hints=[IGNORE_COLORS],
    )
    single_speaker_template = Phase1SituationTemplate(
        "single-speaker",
        salient_object_variables=[
            standard_object("speaker", PERSON, added_properties=[IS_SPEAKER])
        ],
    )
    single_addressee_template = Phase1SituationTemplate(
        "single-addressee",
        salient_object_variables=[
            standard_object("addressee", PERSON, added_properties=[IS_ADDRESSEE])
        ],
    )

    return phase1_instances(
        "each object by itself",
        chain(
            *[
                all_possible(
                    single_object_template,
                    chooser=PHASE1_CHOOSER_FACTORY(),
                    ontology=GAILA_PHASE_1_ONTOLOGY,
                ),
                all_possible(
                    single_speaker_template,
                    chooser=PHASE1_CHOOSER_FACTORY(),
                    ontology=GAILA_PHASE_1_ONTOLOGY,
                ),
                all_possible(
                    single_addressee_template,
                    chooser=PHASE1_CHOOSER_FACTORY(),
                    ontology=GAILA_PHASE_1_ONTOLOGY,
                ),
            ]
        ),
        perception_generator=perception_generator,
    )


# Show each object in 20 different colors


def _object_with_color_template(
    object_with_color: TemplateObjectVariable,
) -> Phase1SituationTemplate:
    return Phase1SituationTemplate(
        "object-with-color", salient_object_variables=[object_with_color]
    )


def _make_objects_with_colors_curriculum() -> Phase1InstanceGroup:
    color = color_variable("color")
    object_with_color = standard_object("object", added_properties=[color])

    return phase1_instances(
        "objects with colors",
        chain(
            *[
                sampled(
                    _object_with_color_template(object_with_color),
                    ontology=GAILA_PHASE_1_ONTOLOGY,
                    chooser=PHASE1_CHOOSER_FACTORY(),
                    max_to_sample=80,
                )
            ]
        ),
    )


def _object_with_color_is_template(
    object_with_color: TemplateObjectVariable,
) -> Phase1SituationTemplate:
    return Phase1SituationTemplate(
        "object-with-color-is",
        salient_object_variables=[object_with_color],
        syntax_hints=[ATTRIBUTES_AS_X_IS_Y],
    )


def _make_objects_with_colors_is_curriculum() -> Phase1InstanceGroup:
    color = color_variable("color")
    object_with_color = standard_object("object", added_properties=[color])

    return phase1_instances(
        "objects with colors-is",
        chain(
            *[
                sampled(
                    _object_with_color_is_template(object_with_color),
                    ontology=GAILA_PHASE_1_ONTOLOGY,
                    chooser=PHASE1_CHOOSER_FACTORY(),
                    max_to_sample=80,
                )
            ]
        ),
    )


def _make_plural_objects_curriculum() -> Phase1InstanceGroup:
    def build_object_multiples_situations(
        ontology: Ontology, *, samples_per_object: int = 3, chooser: RandomChooser
    ) -> Iterable[HighLevelSemanticsSituation]:
        for object_type in PHASE_1_CURRICULUM_OBJECTS:
            # Exclude slow objects for now
            if object_type.handle in ["bird", "dog", "truck"]:
                continue
            is_liquid = ontology.has_all_properties(object_type, [LIQUID])
            # don't want multiples of named people
            if not is_recognized_particular(ontology, object_type) and not is_liquid:
                for _ in range(samples_per_object):
                    num_objects = chooser.choice(range(2, 4))
                    yield HighLevelSemanticsSituation(
                        ontology=GAILA_PHASE_1_ONTOLOGY,
                        salient_objects=[
                            SituationObject.instantiate_ontology_node(
                                ontology_node=object_type,
                                debug_handle=object_type.handle + f"_{idx}",
                                ontology=GAILA_PHASE_1_ONTOLOGY,
                            )
                            for idx in range(num_objects)
                        ],
                        axis_info=AxesInfo(),
                    )

    return phase1_instances(
        "multiples of the same object",
        build_object_multiples_situations(
            ontology=GAILA_PHASE_1_ONTOLOGY, chooser=PHASE1_CHOOSER_FACTORY()
        ),
    )


def _make_generic_statements_curriculum() -> Phase1InstanceGroup:
    # Hard-coded examples: we create dynamic instances and replace the linguistic description
    # The way we do this is explained here: https://github.com/isi-vista/adam/issues/771
    all_instances = []
    verbs_to_instances = {
        "eat": _make_eat_curriculum().instances(),  # E.g babies eat
        "drink": _make_drink_curriculum().instances(),
        "sit": _make_sit_curriculum().instances(),
        "jump": _make_jump_curriculum().instances(),
        "fly": _make_fly_curriculum().instances(),
    }
    for verb, instances in verbs_to_instances.items():
        for (situation, description, perception) in instances:
            subject = [
                token
                for token in description.as_token_sequence()
                if token not in ["a", "the"]
            ][0]
            all_instances.append(
                (
                    situation,
                    TokenSequenceLinguisticDescription((subject, "s", verb)),
                    perception,
                )
            )
    return ExplicitWithSituationInstanceGroup("generics instances", all_instances)


def _make_object_on_ground_curriculum() -> Phase1InstanceGroup:
    object_0 = standard_object("object_0")
    liquid_0 = object_variable("liquid_0", THING, required_properties=[LIQUID])

    object_on_ground_template = Phase1SituationTemplate(
        "object-on-ground",
        salient_object_variables=[GROUND_OBJECT_TEMPLATE, object_0],
        asserted_always_relations=[on(object_0, GROUND_OBJECT_TEMPLATE)],
    )

    liquid_on_ground_template = Phase1SituationTemplate(
        "liquid-on-ground",
        salient_object_variables=[liquid_0, GROUND_OBJECT_TEMPLATE],
        asserted_always_relations=[on(liquid_0, GROUND_OBJECT_TEMPLATE)],
    )

    return phase1_instances(
        "object on ground",
        chain(
            *[
                all_possible(
                    object_on_ground_template,
                    ontology=GAILA_PHASE_1_ONTOLOGY,
                    chooser=PHASE1_CHOOSER_FACTORY(),
                ),
                all_possible(
                    liquid_on_ground_template,
                    ontology=GAILA_PHASE_1_ONTOLOGY,
                    chooser=PHASE1_CHOOSER_FACTORY(),
                ),
            ]
        ),
    )


def _x_has_y_template(
    person: TemplateObjectVariable,
    has_object: TemplateObjectVariable,
    *,
    background: Iterable[TemplateObjectVariable] = immutableset(),
    syntax_hints: Iterable[str] = immutableset(),
) -> Phase1SituationTemplate:
    return Phase1SituationTemplate(
        f"{person.handle}-has-{has_object.handle}",
        salient_object_variables=[person, has_object],
        asserted_always_relations=flatten_relations(has(person, has_object)),
        background_object_variables=background,
        syntax_hints=syntax_hints,
    )


def _make_person_has_object_curriculum() -> Phase1InstanceGroup:
    person_0 = object_variable("person", PERSON)
    inanimate_object_0 = standard_object(
        "inanimate-object", INANIMATE_OBJECT, required_properties=[PERSON_CAN_HAVE]
    )

    return phase1_instances(
        "person has object",
        chain(
            *[
                sampled(
                    _x_has_y_template(person_0, inanimate_object_0),
                    chooser=PHASE1_CHOOSER_FACTORY(),
                    ontology=GAILA_PHASE_1_ONTOLOGY,
                    max_to_sample=100,
                )
            ]
        ),
    )


def _make_part_whole_curriculum() -> Phase1InstanceGroup:
    whole_object_to_parts = {
        BABY: ["head", "hand", "arm"],
        BIRD: ["head", "wing"],
        TRUCK: ["tire"],
        CAR: ["tire", "trailer"],
        DAD: ["head", "hand", "arm"],
        MOM: ["head", "hand", "arm"],
        DOG: ["head", "leg"],
        HOUSE: ["wall", "roof"],
    }
    all_instances = []
    for whole_object, parts in whole_object_to_parts.items():
        whole = object_variable("whole", whole_object)

        # Get the description sequence for "[whole] has a [part]" Using a part directly causes issues.
        seq = first(
            phase1_instances(
                "desc",
                situations=sampled(
                    _x_has_y_template(whole, object_variable("filler", BALL)),
                    chooser=PHASE1_CHOOSER_FACTORY(),
                    ontology=GAILA_PHASE_1_ONTOLOGY,
                    max_to_sample=1,
                ),
            ).instances()
        )[1].as_token_sequence()

        for part in parts:
            # Replace the filler object with the part object description
            description = TokenSequenceLinguisticDescription(
                tuple([w if w != "ball" else part for w in seq])
            )

            # Get the situation and perception from just the [whole] object
            instances = phase1_instances(
                "desc",
                situations=sampled(
                    Phase1SituationTemplate(
                        f"{whole.handle}", salient_object_variables=[whole]
                    ),
                    chooser=PHASE1_CHOOSER_FACTORY(),
                    ontology=GAILA_PHASE_1_ONTOLOGY,
                    max_to_sample=3,
                ),
            ).instances()
            for situation, _, perception in instances:
                all_instances.append((situation, description, perception))

    return ExplicitWithSituationInstanceGroup("part of instances", all_instances)


def _make_my_your_object_curriculum(num_to_sample: int = 20) -> Phase1InstanceGroup:
    person_0 = standard_object("speaker", PERSON, added_properties=[IS_SPEAKER])
    person_1 = standard_object("addressee", PERSON, added_properties=[IS_ADDRESSEE])
    inanimate_object = standard_object(
        "object", INANIMATE_OBJECT, required_properties=[PERSON_CAN_HAVE]
    )

    owners = (person_0, person_1)

    return phase1_instances(
        "my-your-object",
        chain(
            *[
                sampled(
                    _x_has_y_template(
                        person,
                        inanimate_object,
                        background=[person_0] if person == person_1 else [],
                        syntax_hints=[IGNORE_HAS_AS_VERB],
                    ),
                    chooser=PHASE1_CHOOSER_FACTORY(),
                    ontology=GAILA_PHASE_1_ONTOLOGY,
                    max_to_sample=num_to_sample,
                )
                for person in owners
            ]
        ),
    )


def falling_template(
    theme: TemplateObjectVariable,
    *,
    lands_on_ground: bool,
    syntax_hints: Iterable[str],
    spatial_properties: Iterable[OntologyNode] = immutableset(),
) -> Phase1SituationTemplate:
    return Phase1SituationTemplate(
        "object-falls",
        salient_object_variables=[theme],
        background_object_variables=[GROUND_OBJECT_TEMPLATE],
        actions=[
            Action(
                action_type=FALL,
                argument_roles_to_fillers=[(THEME, theme)],
                during=DuringAction(
                    objects_to_paths=[
                        (
                            theme,
                            SpatialPath(
                                None,
                                reference_object=GROUND_OBJECT_TEMPLATE,
                                properties=spatial_properties,
                            ),
                        )
                    ]
                ),
            )
        ],
        syntax_hints=syntax_hints,
        before_action_relations=[negate(contacts(theme, GROUND_OBJECT_TEMPLATE))],
        after_action_relations=flatten_relations([on(theme, GROUND_OBJECT_TEMPLATE)])
        if lands_on_ground
        else flatten_relations([negate(contacts(theme, GROUND_OBJECT_TEMPLATE))]),
    )


def fall_on_ground_template(
    theme: TemplateObjectVariable,
    *,
    spatial_properties: Iterable[OntologyNode] = immutableset(),
) -> Phase1SituationTemplate:
    return Phase1SituationTemplate(
        "falls-to-ground",
        salient_object_variables=[theme, GROUND_OBJECT_TEMPLATE],
        actions=[
            Action(
                action_type=FALL,
                argument_roles_to_fillers=[(THEME, theme)],
                during=DuringAction(
                    objects_to_paths=[
                        (
                            theme,
                            SpatialPath(
                                None,
                                reference_object=GROUND_OBJECT_TEMPLATE,
                                properties=spatial_properties,
                            ),
                        )
                    ]
                ),
            )
        ],
        before_action_relations=[negate(on(theme, GROUND_OBJECT_TEMPLATE))],
        after_action_relations=[on(theme, GROUND_OBJECT_TEMPLATE)],
    )


def make_fall_templates() -> Iterable[Phase1SituationTemplate]:
    arbitary_object = standard_object("object_0", THING)
    syntax_hints_options = ([], [USE_ADVERBIAL_PATH_MODIFIER])  # type: ignore

    # Any Object Falling
    object_falling = [
        falling_template(
            arbitary_object,
            lands_on_ground=object_ends_up_on_ground,
            syntax_hints=syntax_hints,
        )
        for object_ends_up_on_ground in (True, False)
        for syntax_hints in syntax_hints_options
    ]

    # "ball fell on the ground"
    return object_falling + [fall_on_ground_template(arbitary_object)]


def _make_fall_curriculum() -> Phase1InstanceGroup:
    return phase1_instances(
        "falling objects",
        chain(
            *[
                all_possible(
                    template,
                    ontology=GAILA_PHASE_1_ONTOLOGY,
                    chooser=PHASE1_CHOOSER_FACTORY(),
                )
                for template in make_fall_templates()
            ]
        ),
    )


def make_give_templates() -> Iterable[Phase1SituationTemplate]:
    action_variable("transfer-verb", with_properties=[TRANSFER_OF_POSSESSION])
    giver = object_variable("person_0", PERSON)
    recipient = object_variable("person_1", PERSON)
    given_object = standard_object("give_object_0")

    for prefer_ditransitive in (True, False):
        yield Phase1SituationTemplate(
            "transfer-of-possession",
            salient_object_variables=[giver, recipient, given_object],
            actions=[
                Action(
                    GIVE,
                    argument_roles_to_fillers=[
                        (AGENT, giver),
                        (GOAL, recipient),
                        (THEME, given_object),
                    ],
                )
            ],
            syntax_hints=[PREFER_DITRANSITIVE] if prefer_ditransitive else [],
        )


def _make_transfer_of_possession_curriculum() -> Phase1InstanceGroup:
    return phase1_instances(
        "transfer-of-possession",
        chain(
            *[
                sampled(
                    template,
                    max_to_sample=100,
                    chooser=PHASE1_CHOOSER_FACTORY(),
                    ontology=GAILA_PHASE_1_ONTOLOGY,
                )
                for template in make_give_templates()
            ]
        ),
    )


def _make_object_on_object_curriculum() -> Phase1InstanceGroup:
    object_ = object_variable("object_0", INANIMATE_OBJECT)
    object_with_surface = object_variable(
        "object_1",
        INANIMATE_OBJECT,
        required_properties=[CAN_HAVE_THINGS_RESTING_ON_THEM],
    )
    situation_template = Phase1SituationTemplate(
        "object-on-surface",
        salient_object_variables=[object_, object_with_surface],
        constraining_relations=[bigger_than(object_with_surface, object_)],
        asserted_always_relations=[on(object_, object_with_surface)],
    )

    return phase1_instances(
        "objects-on-surfaces",
        sampled(
            situation_template,
            max_to_sample=100,
            chooser=PHASE1_CHOOSER_FACTORY(),
            ontology=GAILA_PHASE_1_ONTOLOGY,
        ),
    )


def _make_object_beside_object_curriculum() -> Phase1InstanceGroup:
    smaller_beside_object = standard_object("object")
    larger_beside_object = standard_object("larger_beside_object")

    situation_template = Phase1SituationTemplate(
        "object-beside-object",
        salient_object_variables=[smaller_beside_object, larger_beside_object],
        constraining_relations=[bigger_than(larger_beside_object, smaller_beside_object)],
        asserted_always_relations=[
            near(
                smaller_beside_object,
                larger_beside_object,
                direction=Direction(
                    positive=True,
                    relative_to_axis=HorizontalAxisOfObject(
                        larger_beside_object, index=0
                    ),
                ),
            )
        ],
    )

    return phase1_instances(
        "objects-beside-objects",
        sampled(
            situation_template,
            max_to_sample=50,
            chooser=PHASE1_CHOOSER_FACTORY(),
            ontology=GAILA_PHASE_1_ONTOLOGY,
        ),
    )


def _make_object_under_or_over_object_curriculum() -> Phase1InstanceGroup:
    object_under = standard_object("object_0")
    object_above = standard_object("object_1", required_properties=[HAS_SPACE_UNDER])
    bird = object_variable("bird_0", BIRD)
    object_under_bird = standard_object("object_under_bird_0")

    templates = [
        Phase1SituationTemplate(
            f"object-under-object",
            salient_object_variables=[object_above],
            constraining_relations=[bigger_than(object_above, object_under)],
            asserted_always_relations=[strictly_above(object_above, object_under)],
        ),
        Phase1SituationTemplate(
            f"object-over-object",
            salient_object_variables=[object_under_bird],
            asserted_always_relations=[strictly_above(bird, object_under_bird)],
        ),
    ]

    return phase1_instances(
        "objects-under-over-objects",
        chain(
            *[
                sampled(
                    template,
                    max_to_sample=100,
                    chooser=PHASE1_CHOOSER_FACTORY(),
                    ontology=GAILA_PHASE_1_ONTOLOGY,
                )
                for template in templates
            ]
        ),
    )


def _make_object_in_other_object_curriculum() -> Phase1InstanceGroup:
    object_ = standard_object("object_0")
    liquid = object_variable(
        "liquid_0", required_properties=[LIQUID], banned_properties=[IS_BODY_PART]
    )
    containing_object = standard_object("object_1", required_properties=[HOLLOW])
    liquid_containing_object = standard_object(
        "object_2", required_properties=[HOLLOW, PERSON_CAN_HAVE]
    )
    solid_template = Phase1SituationTemplate(
        "solid-containment",
        salient_object_variables=[object_, containing_object],
        constraining_relations=[bigger_than(containing_object, object_)],
        asserted_always_relations=[inside(object_, containing_object)],
    )
    liquid_template = Phase1SituationTemplate(
        "liquid-containment",
        salient_object_variables=[liquid, liquid_containing_object],
        asserted_always_relations=[inside(liquid, liquid_containing_object)],
    )

    return phase1_instances(
        "objects-in-other-objects",
        chain(
            *[
                sampled(
                    liquid_template,
                    max_to_sample=25,
                    chooser=PHASE1_CHOOSER_FACTORY(),
                    ontology=GAILA_PHASE_1_ONTOLOGY,
                ),
                sampled(
                    solid_template,
                    max_to_sample=75,
                    chooser=PHASE1_CHOOSER_FACTORY(),
                    ontology=GAILA_PHASE_1_ONTOLOGY,
                ),
            ]
        ),
    )


def bare_fly(
    agent: TemplateObjectVariable,
    *,
    up: bool,
    syntax_hints: Iterable[str],
    spatial_properties: Iterable[OntologyNode] = immutableset(),
) -> Phase1SituationTemplate:
    return Phase1SituationTemplate(
        "fly",
        salient_object_variables=[agent],
        actions=[
            Action(
                FLY,
                argument_roles_to_fillers=[(AGENT, agent)],
                during=DuringAction(
                    objects_to_paths=[
                        (
                            agent,
                            SpatialPath(
                                AWAY_FROM if up else TOWARD,
                                reference_object=GROUND_OBJECT_TEMPLATE,
                                properties=spatial_properties,
                            ),
                        )
                    ]
                ),
            )
        ],
        syntax_hints=syntax_hints,
    )


def make_fly_templates() -> Iterable[Phase1SituationTemplate]:
    bird = standard_object("bird_0", BIRD)
    object_0 = standard_object("object_0", THING)
    object_with_space_under = standard_object(
        "object_with_space_under", THING, required_properties=[HAS_SPACE_UNDER]
    )
    syntax_hints_options = ([], [USE_ADVERBIAL_PATH_MODIFIER])  # type: ignore

    fly_templates = [
        bare_fly(bird, up=up, syntax_hints=syntax_hints)
        for up in (True, False)
        for syntax_hints in syntax_hints_options
    ]
    # We have fly under disabled due to long run times
    # See https://github.com/isi-vista/adam/issues/672
    return fly_templates + [
        _fly_under_template(bird, object_with_space_under, []),
        _fly_over_template(bird, object_0, []),
    ]


def _make_fly_curriculum() -> Phase1InstanceGroup:
    return phase1_instances(
        "flying",
        chain(
            flatten(
                [
                    all_possible(
                        template,
                        ontology=GAILA_PHASE_1_ONTOLOGY,
                        chooser=PHASE1_CHOOSER_FACTORY(),
                    )
                    for template in make_fly_templates()
                ]
            )
        ),
    )


def intransitive_roll(
    agent: TemplateObjectVariable,
    surface: TemplateObjectVariable,
    *,
    spatial_properties: Iterable[OntologyNode] = immutableset(),
) -> Phase1SituationTemplate:
    return Phase1SituationTemplate(
        "roll-intransitive",
        salient_object_variables=[agent],
        actions=[
            Action(
                ROLL,
                argument_roles_to_fillers=[(AGENT, agent)],
                auxiliary_variable_bindings=[(ROLL_SURFACE_AUXILIARY, surface)],
                during=DuringAction(
                    objects_to_paths=[
                        (
                            agent,
                            SpatialPath(
                                None,
                                reference_object=surface,
                                properties=spatial_properties,
                            ),
                        )
                    ]
                ),
            )
        ],
        constraining_relations=[bigger_than(surface, agent)],
    )


def transitive_roll(
    agent: TemplateObjectVariable,
    theme: TemplateObjectVariable,
    surface: TemplateObjectVariable,
    *,
    spatial_properties: Iterable[OntologyNode] = immutableset(),
) -> Phase1SituationTemplate:
    return Phase1SituationTemplate(
        "roll-transitive",
        salient_object_variables=[agent, theme],
        actions=[
            Action(
                ROLL,
                argument_roles_to_fillers=[(AGENT, agent), (THEME, theme)],
                auxiliary_variable_bindings=[(ROLL_SURFACE_AUXILIARY, surface)],
                during=DuringAction(
                    objects_to_paths=[
                        (
                            theme,
                            SpatialPath(
                                None,
                                reference_object=surface,
                                properties=spatial_properties,
                            ),
                        )
                    ]
                ),
            )
        ],
        constraining_relations=[bigger_than(agent, theme)],
    )


def transitive_roll_with_surface(
    agent: TemplateObjectVariable,
    theme: TemplateObjectVariable,
    surface: TemplateObjectVariable,
    *,
    spatial_properties: Iterable[OntologyNode] = immutableset(),
) -> Phase1SituationTemplate:
    return Phase1SituationTemplate(
        "roll-transitive-with-salient-surface",
        salient_object_variables=[agent, theme, surface],
        actions=[
            Action(
                ROLL,
                argument_roles_to_fillers=[(AGENT, agent), (THEME, theme)],
                auxiliary_variable_bindings=[(ROLL_SURFACE_AUXILIARY, surface)],
                during=DuringAction(
                    objects_to_paths=[
                        (
                            theme,
                            SpatialPath(
                                None,
                                reference_object=surface,
                                properties=spatial_properties,
                            ),
                        )
                    ]
                ),
            )
        ],
        asserted_always_relations=[on(theme, surface)],
        constraining_relations=[bigger_than([surface, agent], theme)],
    )


def make_roll_templates() -> Iterable[Phase1SituationTemplate]:
    animate_0 = standard_object("object_0", THING, required_properties=[ANIMATE])
    rollable_0 = standard_object(
        "object_1", INANIMATE_OBJECT, required_properties=[ROLLABLE]
    )
    rolling_surface = standard_object(
        "surface", THING, required_properties=[CAN_HAVE_THINGS_RESTING_ON_THEM]
    )

    return [
        # rolls intransitively
        intransitive_roll(animate_0, rolling_surface),
        # rolls transitively
        transitive_roll(animate_0, rollable_0, rolling_surface),
        # rolls on a surface
        transitive_roll_with_surface(animate_0, rollable_0, rolling_surface),
    ]


def _make_roll_curriculum() -> Phase1InstanceGroup:
    return phase1_instances(
        "rolling",
        chain(
            *[
                sampled(
                    situation,
                    max_to_sample=25,
                    chooser=PHASE1_CHOOSER_FACTORY(),
                    ontology=GAILA_PHASE_1_ONTOLOGY,
                )
                for situation in make_roll_templates()
            ]
        ),
    )


def make_transitive_roll_templates() -> Iterable[Phase1SituationTemplate]:
    animate_0 = standard_object("object_0", THING, required_properties=[ANIMATE])
    rollable_0 = standard_object(
        "object_1", INANIMATE_OBJECT, required_properties=[ROLLABLE]
    )
    rolling_surface = standard_object(
        "surface", THING, required_properties=[CAN_HAVE_THINGS_RESTING_ON_THEM]
    )

    return [
        # rolls transitively
        transitive_roll(animate_0, rollable_0, rolling_surface),
        # rolls on a surface
        transitive_roll_with_surface(animate_0, rollable_0, rolling_surface),
    ]


def _make_transitive_roll_curriculum() -> Phase1InstanceGroup:
    return phase1_instances(
        "rolling",
        chain(
            *[
                sampled(
                    situation,
                    max_to_sample=25,
                    chooser=PHASE1_CHOOSER_FACTORY(),
                    ontology=GAILA_PHASE_1_ONTOLOGY,
                )
                for situation in make_transitive_roll_templates()
            ]
        ),
    )


def _make_speaker_addressee_curriculum() -> Phase1InstanceGroup:
    speaker = standard_object("speaker_0", PERSON, added_properties=[IS_SPEAKER])
    addressee = standard_object("addressee_0", PERSON, added_properties=[IS_ADDRESSEE])
    given_object = standard_object("given_object", INANIMATE_OBJECT)

    def _make_templates() -> Iterable[Phase1SituationTemplate]:
        for prefer_ditransitive in (True, False):
            # "you give Mom the cookie"
            yield Phase1SituationTemplate(
                "addressee-agent",
                salient_object_variables=[speaker, addressee, given_object],
                actions=[
                    Action(
                        GIVE,
                        argument_roles_to_fillers=[
                            (AGENT, addressee),
                            (GOAL, speaker),
                            (THEME, given_object),
                        ],
                    )
                ],
                syntax_hints=[PREFER_DITRANSITIVE] if prefer_ditransitive else [],
            )

            # "Mom gives you the cookie"
            yield Phase1SituationTemplate(
                "addressee-goal",
                salient_object_variables=[speaker, addressee, given_object],
                actions=[
                    Action(
                        GIVE,
                        argument_roles_to_fillers=[
                            (AGENT, speaker),
                            (GOAL, addressee),
                            (THEME, given_object),
                        ],
                    )
                ],
                syntax_hints=[PREFER_DITRANSITIVE] if prefer_ditransitive else [],
            )

    return phase1_instances(
        "addressee_curriculum",
        chain(
            *[
                flatten(
                    sampled(
                        template,
                        max_to_sample=25,
                        chooser=PHASE1_CHOOSER_FACTORY(),
                        ontology=GAILA_PHASE_1_ONTOLOGY,
                    )
                    for template in _make_templates()
                )
            ]
        ),
    )


def make_jump_template(
    agent: TemplateObjectVariable,
    *,
    use_adverbial_path_modifier: bool,
    spatial_properties: Iterable[OntologyNode] = immutableset(),
) -> Phase1SituationTemplate:
    return Phase1SituationTemplate(
        "jump-on-ground",
        salient_object_variables=[agent],
        actions=[
            Action(
                JUMP,
                argument_roles_to_fillers=[(AGENT, agent)],
                auxiliary_variable_bindings=[
                    (JUMP_INITIAL_SUPPORTER_AUX, GROUND_OBJECT_TEMPLATE)
                ],
                during=DuringAction(
                    objects_to_paths=[
                        (
                            agent,
                            SpatialPath(
                                None,
                                reference_object=GROUND_OBJECT_TEMPLATE,
                                properties=spatial_properties,
                            ),
                        )
                    ]
                ),
            )
        ],
        syntax_hints=[USE_ADVERBIAL_PATH_MODIFIER] if use_adverbial_path_modifier else [],
    )


def make_pass_template(
    agent: TemplateObjectVariable,
    theme: TemplateObjectVariable,
    goal: TemplateObjectVariable,
    *,
    use_adverbial_path_modifier: bool,
    spatial_properties: Iterable[OntologyNode] = immutableset(),
) -> Phase1SituationTemplate:
    return Phase1SituationTemplate(
        f"{agent.handle} tosses {theme.handle}",
        salient_object_variables=[agent, theme, goal],
        actions=[
            Action(
                PASS,
                argument_roles_to_fillers=[
                    (AGENT, agent),
                    (THEME, theme),
                    (GOAL, Region(goal, distance=PROXIMAL)),
                ],
                during=DuringAction(
                    objects_to_paths=[
                        (
                            agent,
                            SpatialPath(
                                None, reference_object=goal, properties=spatial_properties
                            ),
                        )
                    ]
                )
                if spatial_properties
                else None,
            )
        ],
        constraining_relations=[bigger_than(agent, theme)],
        syntax_hints=[USE_ADVERBIAL_PATH_MODIFIER] if use_adverbial_path_modifier else [],
    )


def make_jump_templates():
    jumper = standard_object("jumper_0", THING, required_properties=[CAN_JUMP])
    for use_adverbial_path_modifier in (True, False):
        yield make_jump_template(
            jumper, use_adverbial_path_modifier=use_adverbial_path_modifier
        )


def _make_jump_curriculum() -> Phase1InstanceGroup:
    jumper = standard_object("jumper_0", THING, required_properties=[CAN_JUMP])
    jumped_over = standard_object("jumped_over")

    return phase1_instances(
        "jumping",
        chain(
            flatten(
                [
                    all_possible(
                        # "A person jumps"
                        make_jump_template(
                            jumper,
                            use_adverbial_path_modifier=use_adverbial_path_modifier,
                        ),
                        ontology=GAILA_PHASE_1_ONTOLOGY,
                        chooser=PHASE1_CHOOSER_FACTORY(),
                    )
                    for use_adverbial_path_modifier in (True, False)
                ]
            ),
            flatten(
                [
                    sampled(
                        _jump_over_template(jumper, jumped_over, []),
                        max_to_sample=25,
                        chooser=PHASE1_CHOOSER_FACTORY(),
                        ontology=GAILA_PHASE_1_ONTOLOGY,
                    )
                ]
            ),
        ),
    )


def make_put_templates() -> Iterable[Phase1SituationTemplate]:
    putter = standard_object("putter_0", THING, required_properties=[ANIMATE])
    object_put = standard_object("object_0", required_properties=[INANIMATE])
    on_region_object = standard_object(
        "on_region_object", required_properties=[CAN_HAVE_THINGS_RESTING_ON_THEM]
    )
    in_region_object = standard_object("in_region_object", required_properties=[HOLLOW])
    return [
        _put_on_template(putter, object_put, on_region_object, []),
        _put_in_template(putter, object_put, in_region_object, []),
    ]


def _make_put_curriculum() -> Phase1InstanceGroup:
    return phase1_instances(
        "putting",
        chain(
            flatten(
                [
                    sampled(
                        template,
                        ontology=GAILA_PHASE_1_ONTOLOGY,
                        chooser=PHASE1_CHOOSER_FACTORY(),
                        max_to_sample=25,
                    )
                    for template in make_put_templates()
                ]
            )
        ),
    )


def _make_put_on_speaker_addressee_body_part_curriculum() -> Phase1InstanceGroup:
    speaker_putter = standard_object(
        "speaker_putter_0",
        THING,
        required_properties=[ANIMATE],
        added_properties=[IS_SPEAKER],
    )
    addressee_putter = standard_object(
        "addressee_putter_0",
        THING,
        required_properties=[ANIMATE],
        added_properties=[IS_ADDRESSEE],
    )
    object_put = standard_object("object_put_0", required_properties=[INANIMATE])

    body_part_of_putter = object_variable(
        "body_part_of_putter",
        required_properties=[CAN_HAVE_THINGS_RESTING_ON_THEM, IS_BODY_PART],
    )

    return phase1_instances(
        "putting-on-body-part-addressee-speaker",
        chain(
            flatten(
                [
                    sampled(
                        _put_on_body_part_template(
                            putter, object_put, body_part_of_putter, []
                        ),
                        max_to_sample=25,
                        chooser=PHASE1_CHOOSER_FACTORY(),
                        ontology=GAILA_PHASE_1_ONTOLOGY,
                    )
                    for putter in [speaker_putter, addressee_putter]
                ]
            )
        ),
    )


def make_drink_template() -> Phase1SituationTemplate:
    object_0 = standard_object("object_0", required_properties=[HOLLOW])
    liquid_0 = object_variable("liquid_0", required_properties=[LIQUID])
    person_0 = standard_object("person_0", PERSON)

    return Phase1SituationTemplate(
        "drink",
        salient_object_variables=[liquid_0, person_0],
        actions=[
            Action(
                DRINK,
                argument_roles_to_fillers=[(AGENT, person_0), (THEME, liquid_0)],
                auxiliary_variable_bindings=[(DRINK_CONTAINER_AUX, object_0)],
            )
        ],
    )


def _make_drink_curriculum() -> Phase1InstanceGroup:
    return phase1_instances(
        "drinking",
        chain(
            *[
                all_possible(
                    make_drink_template(),
                    ontology=GAILA_PHASE_1_ONTOLOGY,
                    chooser=PHASE1_CHOOSER_FACTORY(),
                )
            ]
        ),
    )


def make_eat_template(
    agent: TemplateObjectVariable,
    patient: TemplateObjectVariable,
    background: Iterable[TemplateObjectVariable] = immutableset(),
) -> Phase1SituationTemplate:

    # "Mom eats a cookie"
    return Phase1SituationTemplate(
        "eat-object",
        salient_object_variables=[patient, agent],
        background_object_variables=background,
        actions=[
            Action(EAT, argument_roles_to_fillers=[(AGENT, agent), (PATIENT, patient)])
        ],
    )


def _make_eat_curriculum(
    num_to_sample: int = 25, *, noise_objects: int = 0
) -> Phase1InstanceGroup:
    # TODO: "eat it up"
    # https://github.com/isi-vista/adam/issues/267

    object_to_eat = standard_object("object_0", required_properties=[EDIBLE])
    eater = standard_object("eater_0", THING, required_properties=[ANIMATE])
    background = immutableset(
        standard_object(f"noise_object_{x}") for x in range(noise_objects)
    )

    return phase1_instances(
        "eating",
        chain(
            *[
                sampled(
                    make_eat_template(eater, object_to_eat, background),
                    max_to_sample=num_to_sample,
                    ontology=GAILA_PHASE_1_ONTOLOGY,
                    chooser=PHASE1_CHOOSER_FACTORY(),
                )
            ]
        ),
    )


def make_sit_templates() -> Iterable[Phase1SituationTemplate]:
    sitter = standard_object("sitter_0", THING, required_properties=[ANIMATE])
    sit_surface = standard_object(
        "surface", THING, required_properties=[CAN_HAVE_THINGS_RESTING_ON_THEM]
    )
    seat = standard_object(
        "sitting-surface", INANIMATE_OBJECT, required_properties=[CAN_BE_SAT_ON_BY_PEOPLE]
    )

    # we need two groups of templates because in general something can sit on
    # anything bigger than itself which has a surface,
    # but people also sit in chairs, etc., which are smaller than them.
    sittee_to_contraints = (
        (  # type: ignore
            "-on-big-thing",
            sit_surface,
            [bigger_than(sit_surface, sitter)],
        ),
        ("-on-seat", seat, []),
    )

    syntax_hints_options = (
        ("default", []),  # type: ignore
        ("adverbial-mod", [USE_ADVERBIAL_PATH_MODIFIER]),
    )

    for (name, sittee, constraints) in sittee_to_contraints:
        for (syntax_name, syntax_hints) in syntax_hints_options:
            yield Phase1SituationTemplate(
                f"sit-intransitive-{name}-{syntax_name}",
                salient_object_variables=[sitter],
                actions=[
                    Action(
                        SIT,
                        argument_roles_to_fillers=[(AGENT, sitter)],
                        auxiliary_variable_bindings=[
                            (
                                SIT_GOAL,
                                Region(
                                    sittee,
                                    direction=GRAVITATIONAL_UP,
                                    distance=EXTERIOR_BUT_IN_CONTACT,
                                ),
                            ),
                            (SIT_THING_SAT_ON, sittee),
                        ],
                    )
                ],
                constraining_relations=constraints,
                syntax_hints=syntax_hints,
            )

            yield Phase1SituationTemplate(
                f"sit-transitive-{name}-{syntax_name}",
                salient_object_variables=[sitter, sittee],
                actions=[
                    Action(
                        SIT,
                        argument_roles_to_fillers=[
                            (AGENT, sitter),
                            (
                                GOAL,
                                Region(
                                    sittee,
                                    direction=GRAVITATIONAL_UP,
                                    distance=EXTERIOR_BUT_IN_CONTACT,
                                ),
                            ),
                        ],
                        auxiliary_variable_bindings=[(SIT_THING_SAT_ON, sittee)],
                    )
                ],
                constraining_relations=constraints,
                syntax_hints=syntax_hints,
            )


def _make_sit_curriculum() -> Phase1InstanceGroup:
    return phase1_instances(
        "sitting",
        chain(
            *[
                all_possible(
                    situation_templates,
                    chooser=PHASE1_CHOOSER_FACTORY(),
                    ontology=GAILA_PHASE_1_ONTOLOGY,
                )
                for situation_templates in make_sit_templates()
            ]
        ),
    )


def make_take_template(
    agent: TemplateObjectVariable,
    theme: TemplateObjectVariable,
    *,
    use_adverbial_path_modifier: bool,
    spatial_properties: Iterable[OntologyNode] = None,
) -> Phase1SituationTemplate:
    # X grabs Y
    ground = GROUND_OBJECT_TEMPLATE
    return Phase1SituationTemplate(
        f"{agent.handle}-take-{theme.handle}",
        salient_object_variables=[agent, theme],
        actions=[
            Action(
                TAKE,
                argument_roles_to_fillers=[(AGENT, agent), (THEME, theme)],
                during=DuringAction(
                    objects_to_paths=[
                        (
                            agent,
                            SpatialPath(
                                None,
                                reference_object=ground,
                                properties=spatial_properties,
                            ),
                        )
                    ]
                )
                if spatial_properties
                else None,
            )
        ],
        constraining_relations=[bigger_than(agent, theme)],
        syntax_hints=[USE_ADVERBIAL_PATH_MODIFIER] if use_adverbial_path_modifier else [],
    )


def make_walk_run_template(
    agent: TemplateObjectVariable,
    *,
    use_adverbial_path_modifier: bool,
    spatial_properties: Iterable[OntologyNode] = None,
) -> Phase1SituationTemplate:
    # X walks
    goal = standard_object("goal", THING, required_properties=[INANIMATE])
    ground = GROUND_OBJECT_TEMPLATE
    return Phase1SituationTemplate(
        f"{agent.handle} walk",
        salient_object_variables=[agent],
        background_object_variables=[ground],
        actions=[
            Action(
                WALK,
                auxiliary_variable_bindings=[(WALK_SURFACE_AUXILIARY, ground)],
                argument_roles_to_fillers=[(AGENT, agent)],
                during=DuringAction(
                    objects_to_paths=[
                        (
                            agent,
                            SpatialPath(
                                operator=TOWARD,
                                reference_object=goal,
                                properties=spatial_properties,
                            ),
                        )
                    ]
                ),
            )
        ],
        syntax_hints=[USE_ADVERBIAL_PATH_MODIFIER] if use_adverbial_path_modifier else [],
    )


def _make_take_curriculum() -> Phase1InstanceGroup:
    return phase1_instances(
        "taking",
        chain(
            *[
                sampled(
                    make_take_template(
                        agent=standard_object(
                            "taker_0", THING, required_properties=[ANIMATE]
                        ),
                        theme=standard_object(
                            "object_taken_0", required_properties=[INANIMATE]
                        ),
                        use_adverbial_path_modifier=False,
                    ),
                    max_to_sample=25,
                    chooser=PHASE1_CHOOSER_FACTORY(),
                    ontology=GAILA_PHASE_1_ONTOLOGY,
                )
            ]
        ),
    )


def bare_move_template(
    agent: TemplateObjectVariable,
    goal_reference: TemplateObjectVariable,
    *,
    spatial_properties: Iterable[OntologyNode] = immutableset(),
) -> Phase1SituationTemplate:
    return Phase1SituationTemplate(
        "bare-move",
        salient_object_variables=[agent],
        actions=[
            Action(
                MOVE,
                argument_roles_to_fillers=[(AGENT, agent)],
                auxiliary_variable_bindings=[
                    (MOVE_GOAL, Region(goal_reference, distance=PROXIMAL))
                ],
                during=DuringAction(
                    objects_to_paths=[
                        (
                            agent,
                            SpatialPath(
                                None,
                                reference_object=goal_reference,
                                properties=spatial_properties,
                            ),
                        )
                    ]
                ),
            )
        ],
    )


def transitive_move_template(
    agent: TemplateObjectVariable,
    theme: TemplateObjectVariable,
    goal_reference: TemplateObjectVariable,
    *,
    spatial_properties: Iterable[OntologyNode] = immutableset(),
) -> Phase1SituationTemplate:
    return Phase1SituationTemplate(
        "transitive-move",
        salient_object_variables=[agent, theme],
        actions=[
            Action(
                MOVE,
                argument_roles_to_fillers=[(AGENT, agent), (THEME, theme)],
                during=DuringAction(
                    continuously=[contacts(agent, theme)],
                    objects_to_paths=[
                        (
                            theme,
                            SpatialPath(
                                None,
                                reference_object=goal_reference,
                                properties=spatial_properties,
                            ),
                        )
                    ],
                ),
                auxiliary_variable_bindings=[
                    (MOVE_GOAL, Region(goal_reference, distance=PROXIMAL))
                ],
            )
        ],
        constraining_relations=[bigger_than(agent, theme)],
    )


def make_move_templates() -> Iterable[Phase1SituationTemplate]:
    self_mover_0 = standard_object(
        "self-mover_0", THING, required_properties=[SELF_MOVING]
    )

    other_mover_0 = standard_object("mover_0", THING, required_properties=[ANIMATE])
    movee_0 = standard_object("movee_0", THING, required_properties=[INANIMATE])
    move_goal_reference = standard_object(
        "move-goal-reference", THING, required_properties=[INANIMATE]
    )

    return [
        # bare move (e.g. "a box moves") is about half of uses in child speed
        bare_move_template(self_mover_0, move_goal_reference),
        # Transitive Move
        transitive_move_template(other_mover_0, movee_0, move_goal_reference),
    ]


def _make_move_curriculum() -> Phase1InstanceGroup:
    return phase1_instances(
        "move",
        chain(
            *[
                sampled(
                    situation,
                    max_to_sample=25,
                    chooser=PHASE1_CHOOSER_FACTORY(),
                    ontology=GAILA_PHASE_1_ONTOLOGY,
                )
                for situation in make_move_templates()
            ]
        ),
    )


def make_spin_templates() -> Iterable[Phase1SituationTemplate]:
    self_turner = standard_object("self-spinner_0", THING, required_properties=[ANIMATE])

    other_spinner = standard_object("spinner_0", THING, required_properties=[ANIMATE])
    spinee = standard_object("spinee_0", THING, required_properties=[INANIMATE])

    bare_spin_template = Phase1SituationTemplate(
        "bare-spin",
        salient_object_variables=[self_turner],
        actions=[Action(SPIN, argument_roles_to_fillers=[(AGENT, self_turner)])],
    )

    transitive_spin_template = Phase1SituationTemplate(
        "transitive-spin",
        salient_object_variables=[other_spinner, spinee],
        actions=[
            Action(
                SPIN, argument_roles_to_fillers=[(AGENT, other_spinner), (THEME, spinee)]
            )
        ],
        constraining_relations=[bigger_than(other_spinner, spinee)],
    )
    return [bare_spin_template, transitive_spin_template]


def _make_spin_curriculum() -> Phase1InstanceGroup:
    return phase1_instances(
        "spin",
        chain(
            *[
                sampled(
                    situation,
                    max_to_sample=25,
                    chooser=PHASE1_CHOOSER_FACTORY(),
                    ontology=GAILA_PHASE_1_ONTOLOGY,
                )
                for situation in make_spin_templates()
            ]
        ),
    )


def make_go_templates() -> Iterable[Phase1SituationTemplate]:
    goer = standard_object("goer", THING, required_properties=[ANIMATE])
    goal_reference = standard_object("go-goal", THING)
    in_goal_reference = standard_object("go-in-goal", THING, required_properties=[HOLLOW])

    go_to = _go_to_template(goer, goal_reference, [])
    go_in = _go_in_template(goer, in_goal_reference, [])
    return [go_to, go_in]


def _make_go_curriculum() -> Phase1InstanceGroup:
    goer = standard_object("goer", THING, required_properties=[ANIMATE])
    under_goal_reference = standard_object(
        "go-under-goal", THING, required_properties=[HAS_SPACE_UNDER]
    )

    return phase1_instances(
        "go",
        chain(
            flatten(
                [
                    sampled(
                        situation,
                        max_to_sample=25,
                        chooser=PHASE1_CHOOSER_FACTORY(),
                        ontology=GAILA_PHASE_1_ONTOLOGY,
                    )
                    for situation in make_go_templates()
                ]
            ),
            flatten(
                [
                    sampled(
                        _go_under_template(
                            goer, under_goal_reference, [], is_distal=is_distal
                        ),
                        max_to_sample=25,
                        chooser=PHASE1_CHOOSER_FACTORY(),
                        ontology=GAILA_PHASE_1_ONTOLOGY,
                    )
                    for is_distal in (True, False)
                ]
            ),
        ),
    )


def make_push_templates(
    agent: TemplateObjectVariable,
    theme: TemplateObjectVariable,
    push_surface: TemplateObjectVariable,
    push_goal: TemplateObjectVariable,
    *,
    use_adverbial_path_modifier: bool,
    spatial_properties: Iterable[OntologyNode] = immutableset(),
) -> List[Phase1SituationTemplate]:
    # push with implicit goal
    aux_bindings = [
        (PUSH_SURFACE_AUX, push_surface),
        (PUSH_GOAL, Region(push_goal, distance=PROXIMAL)),
    ]
    push_unexpressed_goal = Phase1SituationTemplate(
        "push-unexpressed-goal",
        salient_object_variables=[agent, theme],
        actions=[
            Action(
                PUSH,
                argument_roles_to_fillers=[(AGENT, agent), (THEME, theme)],
                auxiliary_variable_bindings=aux_bindings,
                during=DuringAction(
                    continuously=[on(theme, push_surface)],
                    objects_to_paths=[
                        (
                            agent,
                            SpatialPath(
                                None,
                                reference_object=push_goal,
                                properties=spatial_properties,
                            ),
                        )
                    ],
                )
                if spatial_properties
                else DuringAction(continuously=[on(theme, push_surface)]),  # type: ignore
            )
        ],
        constraining_relations=[
            bigger_than(push_surface, agent),
            bigger_than(push_surface, push_goal),
        ],
        syntax_hints=[USE_ADVERBIAL_PATH_MODIFIER] if use_adverbial_path_modifier else [],
    )

    # push with implicit goal
    push_unexpressed_goal_expressed_surface = Phase1SituationTemplate(
        "push-unexpressed-goal",
        salient_object_variables=[agent, theme, push_surface],
        actions=[
            Action(
                PUSH,
                argument_roles_to_fillers=[(AGENT, agent), (THEME, theme)],
                auxiliary_variable_bindings=aux_bindings,
                during=DuringAction(
                    continuously=[on(theme, push_surface)],
                    objects_to_paths=[
                        (
                            agent,
                            SpatialPath(
                                None,
                                reference_object=push_goal,
                                properties=spatial_properties,
                            ),
                        )
                    ],
                )
                if spatial_properties
                else DuringAction(continuously=[on(theme, push_surface)]),  # type: ignore
            )
        ],
<<<<<<< HEAD
        asserted_always_relations=[on(pushee, push_surface)],
        constraining_relations=[bigger_than(push_surface, pusher)],
=======
        constraining_relations=[bigger_than(push_surface, theme)],
        syntax_hints=[USE_ADVERBIAL_PATH_MODIFIER] if use_adverbial_path_modifier else [],
>>>>>>> 6e1c6e61
    )
    return [push_unexpressed_goal, push_unexpressed_goal_expressed_surface]


def _make_push_curriculum() -> Phase1InstanceGroup:
    return phase1_instances(
        "pushing",
        chain(
            *[
                sampled(
                    situation,
                    max_to_sample=25,
                    chooser=PHASE1_CHOOSER_FACTORY(),
                    ontology=GAILA_PHASE_1_ONTOLOGY,
                )
                for situation in make_push_templates(
                    agent=standard_object("pusher", THING, required_properties=[ANIMATE]),
                    theme=standard_object("pushee", INANIMATE_OBJECT),
                    push_surface=standard_object(
                        "push_surface",
                        THING,
                        required_properties=[CAN_HAVE_THINGS_RESTING_ON_THEM],
                    ),
                    push_goal=standard_object("push_goal", INANIMATE_OBJECT),
                    use_adverbial_path_modifier=False,
                )
            ]
        ),
    )


def throw_on_ground_template(
    agent: TemplateObjectVariable,
    theme: TemplateObjectVariable,
    *,
    spatial_properties: Iterable[OntologyNode] = immutableset(),
) -> Phase1SituationTemplate:
    return Phase1SituationTemplate(
        "throw-on-ground",
        salient_object_variables=[agent, theme, GROUND_OBJECT_TEMPLATE],
        actions=[
            Action(
                THROW,
                argument_roles_to_fillers=[
                    (AGENT, agent),
                    (THEME, theme),
                    (
                        GOAL,
                        Region(
                            GROUND_OBJECT_TEMPLATE,
                            distance=EXTERIOR_BUT_IN_CONTACT,
                            direction=GRAVITATIONAL_UP,
                        ),
                    ),
                ],
                during=DuringAction(
                    objects_to_paths=[
                        (
                            theme,
                            SpatialPath(
                                None,
                                reference_object=GROUND_OBJECT_TEMPLATE,
                                properties=spatial_properties,
                            ),
                        )
                    ]
                ),
            )
        ],
        constraining_relations=[bigger_than(agent, theme)],
    )


def throw_template(
    agent: TemplateObjectVariable,
    theme: TemplateObjectVariable,
    goal: TemplateObjectVariable,
    *,
    spatial_properties: Iterable[OntologyNode] = immutableset(),
) -> Phase1SituationTemplate:
    return Phase1SituationTemplate(
        "throw",
        salient_object_variables=[agent, theme],
        actions=[
            Action(
                THROW,
                argument_roles_to_fillers=[(AGENT, agent), (THEME, theme)],
                auxiliary_variable_bindings=[
                    (THROW_GOAL, Region(goal, distance=PROXIMAL))
                ],
                during=DuringAction(
                    objects_to_paths=[
                        (
                            theme,
                            SpatialPath(
                                None, reference_object=goal, properties=spatial_properties
                            ),
                        )
                    ]
                ),
            )
        ],
        constraining_relations=[bigger_than(agent, theme)],
    )


def throw_up_down_template(
    agent: TemplateObjectVariable,
    theme: TemplateObjectVariable,
    goal: TemplateObjectVariable,
    *,
    is_up: bool,
    spatial_properties: Iterable[OntologyNode] = immutableset(),
) -> Phase1SituationTemplate:
    return Phase1SituationTemplate(
        f"{agent.handle}-throws-{theme.handle}-up-down",
        salient_object_variables=[agent, theme],
        actions=[
            Action(
                THROW,
                argument_roles_to_fillers=[(AGENT, agent), (THEME, theme)],
                auxiliary_variable_bindings=[
                    (THROW_GOAL, Region(goal, distance=PROXIMAL))
                ],
                during=DuringAction(
                    objects_to_paths=[
                        (
                            theme,
                            SpatialPath(
                                AWAY_FROM,
                                reference_object=GROUND_OBJECT_TEMPLATE,
                                properties=spatial_properties,
                            ),
                        )
                    ]
                    if is_up
                    else [
                        (
                            theme,
                            SpatialPath(
                                TOWARD,
                                reference_object=GROUND_OBJECT_TEMPLATE,
                                properties=spatial_properties,
                            ),
                        )
                    ]
                ),
            )
        ],
        constraining_relations=flatten_relations(bigger_than(agent, theme)),
        syntax_hints=[USE_ADVERBIAL_PATH_MODIFIER],
    )


def throw_to_template(
    agent: TemplateObjectVariable,
    theme: TemplateObjectVariable,
    goal: TemplateObjectVariable,
    *,
    spatial_properties: Iterable[OntologyNode] = None,
) -> Phase1SituationTemplate:
    return Phase1SituationTemplate(
        "throw-to",
        salient_object_variables=[agent, theme, goal],
        actions=[
            Action(
                THROW,
                argument_roles_to_fillers=[(AGENT, agent), (THEME, theme), (GOAL, goal)],
                during=DuringAction(
                    objects_to_paths=[
                        (
                            theme,
                            SpatialPath(
                                None, reference_object=goal, properties=spatial_properties
                            ),
                        )
                    ]
                ),
            )
        ],
        constraining_relations=[bigger_than(agent, theme)],
    )


def make_throw_templates() -> Iterable[Phase1SituationTemplate]:
    thrower = standard_object("thrower_0", THING, required_properties=[ANIMATE])
    catcher = standard_object("catcher_0", THING, required_properties=[ANIMATE])
    object_thrown = standard_object("object_0", required_properties=[INANIMATE])
    implicit_goal_reference = standard_object("implicit_throw_goal_object", BOX)

    return [
        # Dad throws a cookie on the ground
        throw_on_ground_template(thrower, object_thrown),
        # A baby throws a truck
        throw_template(thrower, object_thrown, implicit_goal_reference),
        # Throw up
        throw_up_down_template(
            thrower, object_thrown, implicit_goal_reference, is_up=True
        ),
        # Throw down
        throw_up_down_template(
            thrower, object_thrown, implicit_goal_reference, is_up=False
        ),
        # Throw To
        throw_to_template(thrower, object_thrown, catcher),
    ]


def _make_throw_curriculum() -> Phase1InstanceGroup:
    return phase1_instances(
        "throwing",
        chain(
            flatten(
                [
                    sampled(
                        template,
                        max_to_sample=25,
                        chooser=PHASE1_CHOOSER_FACTORY(),
                        ontology=GAILA_PHASE_1_ONTOLOGY,
                    )
                    for template in make_throw_templates()
                ]
            )
        ),
    )


def _make_pass_curriculum() -> Phase1InstanceGroup:
    return phase1_instances(
        "passing",
        sampled(
            make_pass_template(
                agent=standard_object("thrower_0", THING, required_properties=[ANIMATE]),
                theme=standard_object("object_0", required_properties=[INANIMATE]),
                goal=standard_object("catcher_0", THING, required_properties=[ANIMATE]),
                use_adverbial_path_modifier=False,
            ),
            max_to_sample=25,
            chooser=PHASE1_CHOOSER_FACTORY(),
            ontology=GAILA_PHASE_1_ONTOLOGY,
        ),
    )


def _make_come_down_template(
    agent: TemplateObjectVariable,
    goal_reference: TemplateObjectVariable,
    speaker: TemplateObjectVariable,
    ground: TemplateObjectVariable,
    background: Iterable[TemplateObjectVariable],
) -> Phase1SituationTemplate:
    background_objects_mutable = [speaker, ground]
    background_objects_mutable.extend(background)
    background_objects = immutableset(background_objects_mutable)
    return Phase1SituationTemplate(
        f"{agent.handle}-come-to-{goal_reference.handle}",
        salient_object_variables=[agent, goal_reference],
        background_object_variables=background_objects,
        actions=[
            Action(
                COME,
                argument_roles_to_fillers=[(AGENT, agent), (GOAL, goal_reference)],
                during=DuringAction(
                    objects_to_paths=[
                        (agent, SpatialPath(TOWARD, ground)),
                        (agent, SpatialPath(TO, goal_reference)),
                    ]
                ),
            )
        ],
        before_action_relations=[negate(contacts(agent, ground))],
        asserted_always_relations=flatten_relations(near(speaker, goal_reference)),
        syntax_hints=[USE_ADVERBIAL_PATH_MODIFIER],
    )


def _make_come_curriculum() -> Phase1InstanceGroup:
    movee = standard_object("movee", required_properties=[SELF_MOVING])
    learner = standard_object("leaner_0", LEARNER)
    speaker = standard_object("speaker", PERSON, added_properties=[IS_SPEAKER])
    object_ = standard_object("object_0", THING)
    ground = standard_object("ground", root_node=GROUND)

    come_to_speaker = Phase1SituationTemplate(
        "come-to-speaker",
        salient_object_variables=[movee, speaker],
        actions=[
            Action(COME, argument_roles_to_fillers=[(AGENT, movee), (GOAL, speaker)])
        ],
    )

    come_to_learner = Phase1SituationTemplate(
        "come-to-leaner",
        salient_object_variables=[movee],
        actions=[
            Action(COME, argument_roles_to_fillers=[(AGENT, movee), (GOAL, learner)])
        ],
    )

    come_to_object = Phase1SituationTemplate(
        "come-to-object",
        salient_object_variables=[movee, object_],
        actions=[
            Action(COME, argument_roles_to_fillers=[(AGENT, movee), (GOAL, object_)])
        ],
    )

    return phase1_instances(
        "come",
        chain(
            *[
                all_possible(
                    come_to_speaker,
                    ontology=GAILA_PHASE_1_ONTOLOGY,
                    chooser=PHASE1_CHOOSER_FACTORY(),
                ),
                all_possible(
                    come_to_learner,
                    ontology=GAILA_PHASE_1_ONTOLOGY,
                    chooser=PHASE1_CHOOSER_FACTORY(),
                ),
                sampled(
                    come_to_object,
                    max_to_sample=25,
                    ontology=GAILA_PHASE_1_ONTOLOGY,
                    chooser=PHASE1_CHOOSER_FACTORY(),
                ),
                sampled(
                    _make_come_down_template(
                        movee, object_, speaker, ground, immutableset()
                    ),
                    max_to_sample=25,
                    ontology=GAILA_PHASE_1_ONTOLOGY,
                    chooser=PHASE1_CHOOSER_FACTORY(),
                ),
            ]
        ),
    )


def _make_behind_in_front_curriculum() -> Phase1InstanceGroup:
    front_behind_ground_object = standard_object("ground_object")
    front_behind_figure_object = standard_object("figure_object")
    front_behind_speaker = standard_object(
        "speaker_0", PERSON, added_properties=[IS_SPEAKER]
    )
    front_behind_addressee = standard_object(
        "addressee_0", PERSON, added_properties=[IS_ADDRESSEE]
    )

    def make_behind_in_front_templates() -> Iterable[Phase1SituationTemplate]:
        for in_front_of in (True, False):
            for distal in (True, False):
                suffix = "-in-front" if in_front_of else "-behind"
                direction = Direction(
                    positive=in_front_of,
                    relative_to_axis=FacingAddresseeAxis(front_behind_ground_object),
                )
                yield Phase1SituationTemplate(
                    f"front_behind_addressee-relative-{suffix}",
                    salient_object_variables=[
                        front_behind_figure_object,
                        front_behind_ground_object,
                    ],
                    background_object_variables=[
                        front_behind_speaker,
                        front_behind_addressee,
                    ],
                    asserted_always_relations=[
                        near(
                            front_behind_figure_object,
                            front_behind_ground_object,
                            direction=direction,
                        )
                        if distal
                        else far(
                            front_behind_figure_object,
                            front_behind_ground_object,
                            direction=direction,
                        )
                    ],
                    constraining_relations=[
                        bigger_than(
                            front_behind_ground_object, front_behind_figure_object
                        )
                    ],
                )

    return phase1_instances(
        "behind_in_front_curriculum",
        chain(
            *[
                flatten(
                    sampled(
                        template,
                        max_to_sample=25,
                        chooser=PHASE1_CHOOSER_FACTORY(),
                        ontology=GAILA_PHASE_1_ONTOLOGY,
                    )
                    for template in make_behind_in_front_templates()
                )
            ]
        ),
    )


def build_gaila_phase1_object_curriculum() -> Sequence[Phase1InstanceGroup]:
    """
    One particular instantiation of the object-learning parts of the curriculum for GAILA Phase 1.
    """
    return [
        _make_each_object_by_itself_curriculum(),
        #     We are deferring handling numeric quantifiers until Phase 2,
        #     so this curriculum is not actually executed in Phase 1.
        # _make_multiple_objects_curriculum(),
        _make_object_on_ground_curriculum(),
    ]


def build_gaila_plurals_curriculum() -> Sequence[Phase1InstanceGroup]:
    return [_make_plural_objects_curriculum()]


def build_gaila_generics_curriculum() -> Sequence[Phase1InstanceGroup]:
    return [_make_generic_statements_curriculum()]


def build_gaila_phase1_attribute_curriculum() -> Sequence[Phase1InstanceGroup]:
    """
    One particular instantiation of the object-learning parts of the curriculum for GAILA Phase 1.
    """
    return [
        _make_objects_with_colors_curriculum(),
        _make_objects_with_colors_is_curriculum(),
        _make_my_your_object_curriculum(),
    ]


def build_gaila_phase1_relation_curriculum() -> Sequence[Phase1InstanceGroup]:
    """
    One particular instantiation of the object-learning parts of the curriculum for GAILA Phase 1.
    """
    return [
        _make_person_has_object_curriculum(),
        _make_object_on_object_curriculum(),
        _make_object_beside_object_curriculum(),
        _make_object_under_or_over_object_curriculum(),
        _make_object_in_other_object_curriculum(),
        _make_behind_in_front_curriculum(),
    ]


def build_gaila_phase1_verb_curriculum() -> Sequence[Phase1InstanceGroup]:
    """
    One particular instantiation of the object-learning parts of the curriculum for GAILA Phase 1.
    """
    return [
        _make_fall_curriculum(),
        _make_transfer_of_possession_curriculum(),
        _make_fly_curriculum(),
        _make_roll_curriculum(),
        _make_speaker_addressee_curriculum(),
        _make_jump_curriculum(),
        _make_drink_curriculum(),
        _make_sit_curriculum(),
        _make_put_curriculum(),
        _make_eat_curriculum(),
        _make_take_curriculum(),
        _make_move_curriculum(),
        _make_spin_curriculum(),
        _make_go_curriculum(),
        _make_push_curriculum(),
        _make_throw_curriculum(),
        _make_pass_curriculum(),
        # _make_put_on_speaker_addressee_body_part_curriculum(),
        _make_come_curriculum(),
    ]


def build_gaila_phase_1_curriculum() -> Sequence[Phase1InstanceGroup]:
    """
    One particular instantiation of the curriculum for GAILA Phase 1.
    """
    return list(
        chain(
            build_gaila_phase1_object_curriculum(),
            build_gaila_phase1_attribute_curriculum(),
            build_gaila_phase1_relation_curriculum(),
            build_gaila_phase1_verb_curriculum(),
        )
    )<|MERGE_RESOLUTION|>--- conflicted
+++ resolved
@@ -1763,13 +1763,8 @@
                 else DuringAction(continuously=[on(theme, push_surface)]),  # type: ignore
             )
         ],
-<<<<<<< HEAD
-        asserted_always_relations=[on(pushee, push_surface)],
-        constraining_relations=[bigger_than(push_surface, pusher)],
-=======
         constraining_relations=[bigger_than(push_surface, theme)],
         syntax_hints=[USE_ADVERBIAL_PATH_MODIFIER] if use_adverbial_path_modifier else [],
->>>>>>> 6e1c6e61
     )
     return [push_unexpressed_goal, push_unexpressed_goal_expressed_surface]
 
