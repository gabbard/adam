"""
The `Ontology` for use in ISI's GAILA Phase 1 effort.

Note that this `Ontology` is only used for training and testing example generation; the learner
has no access to it.

The following will eventually end up here:

- Objects: mommy, daddy, baby, book, house, car, water, ball, juice, cup, box, chair, head,
  milk, hand, dog, truck, door, hat, table, cookie, bird
- Actions/Verbs: go, put, come, take, eat, give, turn, sit, drink, push, fall, throw, move, jump,
  has (possessive), give, roll, fly
- Relations, Modifiers, Function Words: basic color terms (red, blue, green, white, black…), one,
  two, I, me, my, you, your, to, in, on, [beside, behind, in front of, over, under], up, down
"""
from typing import Optional, Sequence, Tuple

from immutablecollections import (
    immutabledict,
    immutableset,
    immutablesetmultidict,
    ImmutableDict,
)
from more_itertools import flatten

from adam.ontology import (
    ACTION,
    ObjectStructuralSchema,
    OntologyNode,
    PROPERTY,
    RELATION,
    SubObject,
    THING,
    make_dsl_relation,
    make_opposite_dsl_relation,
    make_symetric_dsl_relation,
    minimal_ontology_graph,
    sub_object_relations,
    CAN_FILL_TEMPLATE_SLOT,
    IN_REGION,
    Region,
)
from adam.ontology.action_description import ActionDescription, ActionDescriptionFrame
from adam.ontology.ontology import Ontology
from adam.ontology.phase1_spatial_relations import EXTERIOR_BUT_IN_CONTACT
from adam.situation import SituationObject, SituationRelation

_ontology_graph = minimal_ontology_graph()  # pylint:disable=invalid-name


def subtype(sub: OntologyNode, _super: OntologyNode) -> None:
    _ontology_graph.add_edge(sub, _super)


# Semantic Roles

SEMANTIC_ROLE = OntologyNode("semantic-role")
AGENT = OntologyNode("agent")
subtype(AGENT, SEMANTIC_ROLE)
PATIENT = OntologyNode("patient")
subtype(PATIENT, SEMANTIC_ROLE)
THEME = OntologyNode("theme")
subtype(THEME, SEMANTIC_ROLE)
GOAL = OntologyNode("goal")
subtype(GOAL, SEMANTIC_ROLE)


# these are "properties of properties" (e.g. whether a property is perceivable by the learner)

META_PROPERTY = OntologyNode("meta-property")
PERCEIVABLE = OntologyNode("perceivable")
subtype(PERCEIVABLE, META_PROPERTY)
BINARY = OntologyNode("binary")
subtype(BINARY, META_PROPERTY)

# properties of objects which can be perceived by the learner
PERCEIVABLE_PROPERTY = OntologyNode("perceivable-property", [PERCEIVABLE])
subtype(PERCEIVABLE_PROPERTY, PROPERTY)
ANIMATE = OntologyNode("animate", [BINARY])
subtype(ANIMATE, PERCEIVABLE_PROPERTY)
INANIMATE = OntologyNode("inanimate", [BINARY])
subtype(INANIMATE, PERCEIVABLE_PROPERTY)
SENTIENT = OntologyNode("sentient", [BINARY])
subtype(SENTIENT, PERCEIVABLE_PROPERTY)
LIQUID = OntologyNode("liquid", [BINARY])
subtype(LIQUID, PERCEIVABLE_PROPERTY)
HOLLOW = OntologyNode("hollow", [BINARY])
"""
Whether an object should be though of as empty on the inside.
In particular, hollow objects may serve as containers.

Jackendoff and Landau argue this should be regarded as a primitive of object perception.
"""
subtype(HOLLOW, PERCEIVABLE_PROPERTY)

RECOGNIZED_PARTICULAR_PROPERTY = OntologyNode("recognized-particular", [BINARY])
"""
Indicates that a property in the ontology indicates the identity of an object
as a known particular object (rather than a class)
which is assumed to be known to the `LanguageLearner`. 
The prototypical cases here are *Mom* and *Dad*.
"""

subtype(RECOGNIZED_PARTICULAR_PROPERTY, PERCEIVABLE_PROPERTY)

IS_SPEAKER = OntologyNode("is-speaker", [BINARY])
"""
Indicates that the marked object is the one who is speaking 
the linguistic description of the situation. 
This will not be present for all situations.
It only makes sense to apply this to sub-types of PERSON,
but this is not currently enforced.
"""
subtype(IS_SPEAKER, PERCEIVABLE_PROPERTY)

# Properties not perceived by the learner, but useful for situation generation

CAN_MANIPULATE_OBJECTS = OntologyNode("can-manipulate-objects")
subtype(CAN_MANIPULATE_OBJECTS, PROPERTY)
EDIBLE = OntologyNode("edible")
subtype(EDIBLE, PROPERTY)
ROLLABLE = OntologyNode("rollable")
subtype(ROLLABLE, PROPERTY)


COLOR = OntologyNode("color")
subtype(COLOR, PERCEIVABLE_PROPERTY)
RED = OntologyNode("red", [CAN_FILL_TEMPLATE_SLOT])
BLUE = OntologyNode("blue", [CAN_FILL_TEMPLATE_SLOT])
GREEN = OntologyNode("green", [CAN_FILL_TEMPLATE_SLOT])
BLACK = OntologyNode("black", [CAN_FILL_TEMPLATE_SLOT])
WHITE = OntologyNode("white", [CAN_FILL_TEMPLATE_SLOT])
TRANSPARENT = OntologyNode("transparent", [CAN_FILL_TEMPLATE_SLOT])
subtype(RED, COLOR)
subtype(BLUE, COLOR)
subtype(GREEN, COLOR)
subtype(BLACK, COLOR)
subtype(WHITE, COLOR)
subtype(TRANSPARENT, COLOR)
_RED_HEX = [
    (255, 0, 0),
    (237, 28, 36),
    (196, 2, 51),
    (242, 0, 60),
    (237, 41, 57),
    (238, 32, 77),
]
_BLUE_HEX = [
    (0, 0, 255),
    (51, 51, 153),
    (0, 135, 189),
    (0, 147, 175),
    (0, 24, 168),
    (31, 117, 254),
]
_GREEN_HEX = [(0, 255, 0), (75, 111, 68), (86, 130, 3), (34, 139, 34)]
_BLACK_HEX = [(0, 0, 0), (12, 2, 15), (53, 56, 57), (52, 52, 52)]
_WHITE_HEX = [(255, 255, 255), (248, 248, 255), (245, 245, 245), (254, 254, 250)]
COLORS_TO_RGBS: ImmutableDict[
    OntologyNode, Optional[Sequence[Tuple[int, int, int]]]
] = immutabledict(
    [
        (RED, _RED_HEX),
        (BLUE, _BLUE_HEX),
        (GREEN, _GREEN_HEX),
        (BLACK, _BLACK_HEX),
        (WHITE, _WHITE_HEX),
        (TRANSPARENT, None),
    ]
)

# Objects
# Information about the hierarchical structure of objects
# is given at the end of this module because it is so bulky.

INANIMATE_OBJECT = OntologyNode("inanimate-object", inheritable_properties=[INANIMATE])
subtype(INANIMATE_OBJECT, THING)
TABLE = OntologyNode("table", [CAN_FILL_TEMPLATE_SLOT])
subtype(TABLE, INANIMATE_OBJECT)
BALL = OntologyNode("ball", [CAN_FILL_TEMPLATE_SLOT])
subtype(BALL, INANIMATE_OBJECT)
BOOK = OntologyNode("book")
subtype(BOOK, INANIMATE_OBJECT)
HOUSE = OntologyNode("house", [HOLLOW, CAN_FILL_TEMPLATE_SLOT])
subtype(HOUSE, INANIMATE_OBJECT)
CAR = OntologyNode("car", [HOLLOW, CAN_FILL_TEMPLATE_SLOT])
subtype(CAR, INANIMATE_OBJECT)
WATER = OntologyNode(
    "water", [LIQUID], non_inheritable_properties=[TRANSPARENT, CAN_FILL_TEMPLATE_SLOT]
)
subtype(WATER, INANIMATE_OBJECT)
JUICE = OntologyNode(
    "juice", [LIQUID], non_inheritable_properties=[RED, CAN_FILL_TEMPLATE_SLOT]
)
subtype(JUICE, INANIMATE_OBJECT)
CUP = OntologyNode("cup", [HOLLOW, CAN_FILL_TEMPLATE_SLOT])
subtype(CUP, INANIMATE_OBJECT)
BOX = OntologyNode("box", [HOLLOW, CAN_FILL_TEMPLATE_SLOT])
subtype(BOX, INANIMATE_OBJECT)
CHAIR = OntologyNode("chair", [CAN_FILL_TEMPLATE_SLOT])
subtype(CHAIR, INANIMATE_OBJECT)
# should a HEAD be hollow? We are answering yes for now,
# because food and liquids can enter it,
# but we eventually want something more sophisticated.
HEAD = OntologyNode("head", [HOLLOW, CAN_FILL_TEMPLATE_SLOT])
subtype(HEAD, INANIMATE_OBJECT)
MILK = OntologyNode(
    "milk", [LIQUID], non_inheritable_properties=[WHITE, CAN_FILL_TEMPLATE_SLOT]
)
subtype(MILK, INANIMATE_OBJECT)
HAND = OntologyNode("hand", [CAN_MANIPULATE_OBJECTS, CAN_FILL_TEMPLATE_SLOT])
subtype(HAND, INANIMATE_OBJECT)
TRUCK = OntologyNode("truck", [HOLLOW, CAN_FILL_TEMPLATE_SLOT])
subtype(TRUCK, INANIMATE_OBJECT)
DOOR = OntologyNode("door", [CAN_FILL_TEMPLATE_SLOT])
subtype(DOOR, INANIMATE_OBJECT)
HAT = OntologyNode("hat", [CAN_FILL_TEMPLATE_SLOT])
subtype(HAT, INANIMATE_OBJECT)
COOKIE = OntologyNode("cookie", [CAN_FILL_TEMPLATE_SLOT])
subtype(COOKIE, INANIMATE_OBJECT)

PERSON = OntologyNode("person", inheritable_properties=[ANIMATE])
subtype(PERSON, THING)
IS_MOM = OntologyNode("is-mom")
subtype(IS_MOM, RECOGNIZED_PARTICULAR_PROPERTY)
MOM = OntologyNode("mom", non_inheritable_properties=[IS_MOM, CAN_FILL_TEMPLATE_SLOT])
subtype(MOM, PERSON)

IS_DAD = OntologyNode("is-dad")
subtype(IS_DAD, RECOGNIZED_PARTICULAR_PROPERTY)
DAD = OntologyNode("dad", non_inheritable_properties=[IS_DAD, CAN_FILL_TEMPLATE_SLOT])
subtype(DAD, PERSON)

BABY = OntologyNode("baby", non_inheritable_properties=[CAN_FILL_TEMPLATE_SLOT])
subtype(BABY, PERSON)

IS_LEARNER = OntologyNode("is-learner")
subtype(IS_LEARNER, RECOGNIZED_PARTICULAR_PROPERTY)
LEARNER = OntologyNode("learner", [IS_LEARNER])
"""
We represent the language learner itself in the situation,
because the size or position of objects relative to the learner itself
may be significant for learning.
"""
subtype(LEARNER, BABY)

NONHUMAN_ANIMAL = OntologyNode("animal", inheritable_properties=[ANIMATE])
subtype(NONHUMAN_ANIMAL, THING)
DOG = OntologyNode("dog", [CAN_FILL_TEMPLATE_SLOT])
subtype(DOG, NONHUMAN_ANIMAL)
BIRD = OntologyNode("bird", [CAN_FILL_TEMPLATE_SLOT])
subtype(BIRD, NONHUMAN_ANIMAL)

PHASE_1_CURRICULUM_OBJECTS = immutableset(
    [
        BABY,
        BALL,
        BIRD,
        BOOK,
        BOX,
        CAR,
        CHAIR,
        COOKIE,
        CUP,
        DAD,
        DOG,
        DOOR,
        HAND,
        HAT,
        HEAD,
        HOUSE,
        JUICE,
        MILK,
        MOM,
        TABLE,
        TRUCK,
        WATER,
    ]
)

# Terms below are internal and can only be accessed as parts of other objects
_BODY_PART = OntologyNode("body-part")
subtype(_BODY_PART, THING)
_ARM = OntologyNode("arm")
subtype(_ARM, INANIMATE_OBJECT)
_TORSO = OntologyNode("torso")
subtype(_TORSO, _BODY_PART)
_LEG = OntologyNode("leg")
subtype(_LEG, _BODY_PART)
_CHAIR_BACK = OntologyNode("chairback")
subtype(_ARM, INANIMATE_OBJECT)
_CHAIR_SEAT = OntologyNode("chairseat")
subtype(_ARM, INANIMATE_OBJECT)
_TABLETOP = OntologyNode("tabletop")
subtype(_TABLETOP, INANIMATE_OBJECT)
_TAIL = OntologyNode("tail")
subtype(_TAIL, _BODY_PART)
_WING = OntologyNode("wing")
subtype(_WING, _BODY_PART)
_ARM_SEGMENT = OntologyNode("armsegment")
subtype(_ARM_SEGMENT, _BODY_PART)
_WALL = OntologyNode("wall")
subtype(_ARM, INANIMATE_OBJECT)
_ROOF = OntologyNode("roof")
subtype(_ARM, INANIMATE_OBJECT)
_TIRE = OntologyNode("tire")
subtype(_ARM, INANIMATE_OBJECT)
_TRUCK_CAB = OntologyNode("truckcab")
subtype(_ARM, INANIMATE_OBJECT)
_TRAILER = OntologyNode("trailer")
subtype(_ARM, INANIMATE_OBJECT)
_FLATBED = OntologyNode("flatbed")
subtype(_ARM, INANIMATE_OBJECT)
_BODY = OntologyNode("body")
subtype(_BODY, _BODY_PART)

# Verbs

STATE = OntologyNode("state")
CONSUME = OntologyNode("consume")
subtype(CONSUME, ACTION)
PUT = OntologyNode("put")
PUSH = OntologyNode("push")
subtype(PUT, ACTION)
subtype(PUSH, ACTION)
GO = OntologyNode("go")
subtype(GO, ACTION)
COME = OntologyNode("come")
subtype(COME, ACTION)
TAKE = OntologyNode("take")
subtype(TAKE, ACTION)
EAT = OntologyNode("eat")
subtype(EAT, CONSUME)
GIVE = OntologyNode("give")
subtype(GIVE, ACTION)
TURN = OntologyNode("turn")
subtype(TURN, ACTION)
SIT = OntologyNode("sit")
subtype(SIT, ACTION)
DRINK = OntologyNode("drink")
subtype(DRINK, CONSUME)
FALL = OntologyNode("fall")
subtype(FALL, ACTION)
THROW = OntologyNode("throw")
subtype(THROW, ACTION)
MOVE = OntologyNode("move")
subtype(MOVE, ACTION)
JUMP = OntologyNode("jump")
subtype(JUMP, ACTION)
HAVE = OntologyNode("have")
subtype(HAVE, STATE)
ROLL = OntologyNode("roll")
subtype(ROLL, ACTION)
FLY = OntologyNode("fly")
subtype(FLY, ACTION)


# Relations
# These are used both for situations and in the perceptual representation

SPATIAL_RELATION = OntologyNode("spatial-relation")
subtype(SPATIAL_RELATION, RELATION)

# On is an English-specific bundle of semantics, but that's okay, because this is just for
# data generation, and it will get decomposed before being presented as perceptions to the
# learner.
ON = OntologyNode("on")
subtype(ON, SPATIAL_RELATION)
PART_OF = OntologyNode("partOf")
"""
A relation indicating that one object is part of another object.
"""
subtype(PART_OF, RELATION)

SIZE_RELATION = OntologyNode("size-relation")
subtype(SIZE_RELATION, RELATION)

BIGGER_THAN = OntologyNode("biggerThan")
"""
A relation indicating that one object is bigger than another object.

This is a placeholder for a more sophisticated representation of size:
https://github.com/isi-vista/adam/issues/70
"""
subtype(BIGGER_THAN, SIZE_RELATION)

SMALLER_THAN = OntologyNode("smallerThan")
"""
A relation indicating that one object is smaller than another object.

This is a placeholder for a more sophisticated representation of size:
https://github.com/isi-vista/adam/issues/70
"""
subtype(SMALLER_THAN, SIZE_RELATION)


bigger_than = make_opposite_dsl_relation(  # pylint:disable=invalid-name
    BIGGER_THAN, opposite_type=SMALLER_THAN
)


SUPPORTS = OntologyNode("supports")
"""
A relation indicating that  one object provides the force to counteract gravity and prevent another 
object from falling.

Needs refinement to solve ambiguity: https://github.com/isi-vista/adam/issues/88
"""
subtype(SUPPORTS, SPATIAL_RELATION)

supports = make_dsl_relation(SUPPORTS)  # pylint:disable=invalid-name


CONTACTS = OntologyNode("contacts")
"""
A symmetric relation indicating that one object touches another.
"""
subtype(CONTACTS, SPATIAL_RELATION)


contacts = make_symetric_dsl_relation(CONTACTS)  # pylint:disable=invalid-name


ABOVE = OntologyNode("above")
"""
A relation indicating that (at least part of) one object occupies part of the region above another 
object.
"""
subtype(ABOVE, SPATIAL_RELATION)

BELOW = OntologyNode("below")
"""
A relation indicating that (at least part of) one object occupies part of the region below another 
object.
"""
subtype(BELOW, SPATIAL_RELATION)

above = make_opposite_dsl_relation(  # pylint:disable=invalid-name
    ABOVE, opposite_type=BELOW
)

# Structural Objects without Sub-Parts which are part of our Phase 1 Vocabulary
# These may need to evolve to reflect the changes for visualization of phase 1
_DOOR_SCHEMA = ObjectStructuralSchema(DOOR)
_BALL_SCHEMA = ObjectStructuralSchema(BALL)
_BOX_SCHEMA = ObjectStructuralSchema(BOX)
_WATER_SCHEMA = ObjectStructuralSchema(WATER)
_JUICE_SCHEMA = ObjectStructuralSchema(JUICE)
_BOX_SCHEMA = ObjectStructuralSchema(BOX)
_MILK_SCHEMA = ObjectStructuralSchema(MILK)
_HAT_SCHEMA = ObjectStructuralSchema(HAT)
_COOKIE_SCHEMA = ObjectStructuralSchema(COOKIE)
_CUP_SCHEMA = ObjectStructuralSchema(CUP)
_BOOK_SCHEMA = ObjectStructuralSchema(BOOK)
_HAND_SCHEMA = ObjectStructuralSchema(HAND)
_HEAD_SCHEMA = ObjectStructuralSchema(HEAD)

# Hierarchical structure of objects
_TORSO_SCHEMA = ObjectStructuralSchema(_TORSO)
_LEG_SCHEMA = ObjectStructuralSchema(_LEG)
_CHAIRBACK_SCHEMA = ObjectStructuralSchema(_CHAIR_BACK)
_CHAIR_SEAT_SCHEMA = ObjectStructuralSchema(_CHAIR_SEAT)
_TABLETOP_SCHEMA = ObjectStructuralSchema(_TABLETOP)
_TAIL_SCHEMA = ObjectStructuralSchema(_TAIL)
_WING_SCHEMA = ObjectStructuralSchema(_WING)
_ARM_SEGMENT_SCHEMA = ObjectStructuralSchema(_ARM_SEGMENT)
_ROOF_SCHEMA = ObjectStructuralSchema(_ROOF)
_WALL_SCHEMA = ObjectStructuralSchema(_WALL)
_TIRE_SCHEMA = ObjectStructuralSchema(_TIRE)
_FLATBED_SCHEMA = ObjectStructuralSchema(_FLATBED)
_BODY_SCHEMA = ObjectStructuralSchema(_BODY)

# schemata describing the sub-object structural nature of a Human Arm
_ARM_SCHEMA_HAND = SubObject(_HAND_SCHEMA)
_ARM_SCHEMA_UPPER = SubObject(
    _ARM_SEGMENT_SCHEMA
)  # Is that the correct sub-object we want?
_ARM_SCHEMA_LOWER = SubObject(_ARM_SEGMENT_SCHEMA)

_ARM_SCHEMA = ObjectStructuralSchema(
    _ARM,
    sub_objects=[_ARM_SCHEMA_HAND, _ARM_SCHEMA_LOWER, _ARM_SCHEMA_UPPER],
    sub_object_relations=sub_object_relations(
        [contacts([_ARM_SCHEMA_UPPER, _ARM_SCHEMA_HAND], _ARM_SCHEMA_LOWER)]
    ),
)

# schemata describing the sub-object structural nature of a Person
_PERSON_SCHEMA_HEAD = SubObject(_HEAD_SCHEMA)
_PERSON_SCHEMA_TORSO = SubObject(_TORSO_SCHEMA)
_PERSON_SCHEMA_LEFT_ARM = SubObject(_ARM_SCHEMA)
_PERSON_SCHEMA_RIGHT_ARM = SubObject(_ARM_SCHEMA)
_PERSON_SCHEMA_LEFT_LEG = SubObject(_LEG_SCHEMA)
_PERSON_SCHEMA_RIGHT_LEG = SubObject(_LEG_SCHEMA)

_PERSON_SCHEMA_APPENDAGES = [
    _PERSON_SCHEMA_LEFT_ARM,
    _PERSON_SCHEMA_LEFT_LEG,
    _PERSON_SCHEMA_RIGHT_ARM,
    _PERSON_SCHEMA_RIGHT_LEG,
    _PERSON_SCHEMA_HEAD,
]
_PERSON_SCHEMA = ObjectStructuralSchema(
    PERSON,
    sub_objects=[
        _PERSON_SCHEMA_HEAD,
        _PERSON_SCHEMA_TORSO,
        _PERSON_SCHEMA_LEFT_ARM,
        _PERSON_SCHEMA_RIGHT_ARM,
        _PERSON_SCHEMA_LEFT_LEG,
        _PERSON_SCHEMA_RIGHT_LEG,
    ],
    sub_object_relations=sub_object_relations(
        [
            supports(_PERSON_SCHEMA_TORSO, _PERSON_SCHEMA_HEAD),
            above(_PERSON_SCHEMA_HEAD, _PERSON_SCHEMA_TORSO),
            bigger_than(_PERSON_SCHEMA_TORSO, _PERSON_SCHEMA_HEAD),
            contacts(_PERSON_SCHEMA_TORSO, _PERSON_SCHEMA_APPENDAGES),
        ]
    ),
)


# schemata describing the sub-object structural nature of a Chair
_CHAIR_SCHEMA_BACK = SubObject(_CHAIRBACK_SCHEMA)
_CHAIR_SCHEMA_LEG_1 = SubObject(_LEG_SCHEMA)
_CHAIR_SCHEMA_LEG_2 = SubObject(_LEG_SCHEMA)
_CHAIR_SCHEMA_LEG_3 = SubObject(_LEG_SCHEMA)
_CHAIR_SCHEMA_LEG_4 = SubObject(_LEG_SCHEMA)
_CHAIR_SCHEMA_SEAT = SubObject(_CHAIR_SEAT_SCHEMA)
_CHAIR_LEGS = [
    _CHAIR_SCHEMA_LEG_1,
    _CHAIR_SCHEMA_LEG_2,
    _CHAIR_SCHEMA_LEG_3,
    _CHAIR_SCHEMA_LEG_4,
]

_CHAIR_SCHEMA = ObjectStructuralSchema(
    CHAIR,
    sub_objects=[
        _CHAIR_SCHEMA_BACK,
        _CHAIR_SCHEMA_SEAT,
        _CHAIR_SCHEMA_LEG_1,
        _CHAIR_SCHEMA_LEG_2,
        _CHAIR_SCHEMA_LEG_3,
        _CHAIR_SCHEMA_LEG_4,
    ],
    sub_object_relations=sub_object_relations(
        [
            contacts(_CHAIR_LEGS, _CHAIR_SCHEMA_SEAT),
            supports(_CHAIR_LEGS, _CHAIR_SCHEMA_SEAT),
            above(_CHAIR_SCHEMA_SEAT, _CHAIR_LEGS),
            contacts(_CHAIR_SCHEMA_BACK, _CHAIR_SCHEMA_SEAT),
            supports(_CHAIR_SCHEMA_SEAT, _CHAIR_SCHEMA_BACK),
            above(_CHAIR_SCHEMA_BACK, _CHAIR_SCHEMA_SEAT),
        ]
    ),
)

# schemata describing the sub-object structural nature of a Table
_TABLE_SCHEMA_LEG_1 = SubObject(_LEG_SCHEMA)
_TABLE_SCHEMA_LEG_2 = SubObject(_LEG_SCHEMA)
_TABLE_SCHEMA_LEG_3 = SubObject(_LEG_SCHEMA)
_TABLE_SCHEMA_LEG_4 = SubObject(_LEG_SCHEMA)
_TABLE_SCHEMA_TABLETOP = SubObject(_TABLETOP_SCHEMA)
_TABLE_LEGS = [
    _TABLE_SCHEMA_LEG_1,
    _TABLE_SCHEMA_LEG_2,
    _TABLE_SCHEMA_LEG_3,
    _TABLE_SCHEMA_LEG_4,
]

_TABLE_SCHEMA = ObjectStructuralSchema(
    TABLE,
    sub_objects=[
        _TABLE_SCHEMA_LEG_1,
        _TABLE_SCHEMA_LEG_2,
        _TABLE_SCHEMA_LEG_3,
        _TABLE_SCHEMA_LEG_4,
        _TABLE_SCHEMA_TABLETOP,
    ],
    sub_object_relations=sub_object_relations(
        [
            # Relationship of tabletop to the legs
            contacts(_TABLE_SCHEMA_TABLETOP, _TABLE_LEGS),
            above(_TABLE_SCHEMA_TABLETOP, _TABLE_LEGS),
            supports(_TABLE_LEGS, _TABLE_SCHEMA_TABLETOP),
        ]
    ),
)

# schemata describing the sub-object structural nature of a dog
_DOG_SCHEMA_LEG_1 = SubObject(_LEG_SCHEMA)
_DOG_SCHEMA_LEG_2 = SubObject(_LEG_SCHEMA)
_DOG_SCHEMA_LEG_3 = SubObject(_LEG_SCHEMA)
_DOG_SCHEMA_LEG_4 = SubObject(_LEG_SCHEMA)
_DOG_SCHEMA_TORSO = SubObject(_TORSO_SCHEMA)
_DOG_SCHEMA_HEAD = SubObject(_HEAD_SCHEMA)
_DOG_SCHEMA_TAIL = SubObject(_TAIL_SCHEMA)

_DOG_LEGS = [_DOG_SCHEMA_LEG_1, _DOG_SCHEMA_LEG_2, _DOG_SCHEMA_LEG_3, _DOG_SCHEMA_LEG_4]

_DOG_APPENDAGES = [
    _DOG_SCHEMA_LEG_1,
    _DOG_SCHEMA_LEG_2,
    _DOG_SCHEMA_LEG_3,
    _DOG_SCHEMA_LEG_4,
    _DOG_SCHEMA_HEAD,
    _DOG_SCHEMA_TAIL,
]

_DOG_SCHEMA = ObjectStructuralSchema(
    DOG,
    sub_objects=[
        _DOG_SCHEMA_HEAD,
        _DOG_SCHEMA_TORSO,
        _DOG_SCHEMA_TAIL,
        _DOG_SCHEMA_LEG_1,
        _DOG_SCHEMA_LEG_2,
        _DOG_SCHEMA_LEG_3,
        _DOG_SCHEMA_LEG_4,
    ],
    sub_object_relations=sub_object_relations(
        [
            contacts(_DOG_SCHEMA_TORSO, _DOG_APPENDAGES),
            supports(_DOG_SCHEMA_TORSO, [_DOG_SCHEMA_HEAD, _DOG_SCHEMA_TAIL]),
            supports(_DOG_LEGS, _DOG_SCHEMA_TORSO),
            above(_DOG_SCHEMA_HEAD, _DOG_SCHEMA_TORSO),
            above(_DOG_SCHEMA_TORSO, _DOG_LEGS),
            bigger_than(_DOG_SCHEMA_TORSO, _DOG_SCHEMA_TAIL),
        ]
    ),
)

# schemata describing the sub-object structural nature of a bird
_BIRD_SCHEMA_HEAD = SubObject(_HEAD_SCHEMA)
_BIRD_SCHEMA_TORSO = SubObject(_TORSO_SCHEMA)
_BIRD_SCHEMA_LEFT_LEG = SubObject(_LEG_SCHEMA)
_BIRD_SCHEMA_RIGHT_LEG = SubObject(_LEG_SCHEMA)
_BIRD_SCHEMA_TAIL = SubObject(_TAIL_SCHEMA)
_BIRD_SCHEMA_LEFT_WING = SubObject(_WING_SCHEMA)
_BIRD_SCHEMA_RIGHT_WING = SubObject(_WING_SCHEMA)
_BIRD_LEGS = [_BIRD_SCHEMA_LEFT_LEG, _BIRD_SCHEMA_RIGHT_LEG]
_BIRD_WINGS = [_BIRD_SCHEMA_LEFT_WING, _BIRD_SCHEMA_RIGHT_WING]
_BIRD_APPENDAGES = flatten(
    [_BIRD_LEGS, _BIRD_WINGS, [_BIRD_SCHEMA_HEAD, _BIRD_SCHEMA_TAIL]]
)

# Bird designed with a Robin or similar garden bird in mind
_BIRD_SCHEMA = ObjectStructuralSchema(
    BIRD,
    sub_objects=[
        _BIRD_SCHEMA_HEAD,
        _BIRD_SCHEMA_TORSO,
        _BIRD_SCHEMA_LEFT_LEG,
        _BIRD_SCHEMA_RIGHT_LEG,
        _BIRD_SCHEMA_LEFT_WING,
        _BIRD_SCHEMA_RIGHT_WING,
        _BIRD_SCHEMA_TAIL,
    ],
    sub_object_relations=sub_object_relations(
        [
            contacts(_BIRD_SCHEMA_TORSO, _BIRD_APPENDAGES),
            above(_BIRD_SCHEMA_HEAD, _BIRD_SCHEMA_TORSO),
            above(_BIRD_SCHEMA_TORSO, _BIRD_LEGS),
            bigger_than(_BIRD_SCHEMA_TORSO, _BIRD_SCHEMA_HEAD),
            bigger_than(_BIRD_SCHEMA_TORSO, _BIRD_LEGS),
            supports(_BIRD_LEGS, _BIRD_SCHEMA_TORSO),
            supports(
                _BIRD_SCHEMA_TORSO,
                [
                    _BIRD_SCHEMA_HEAD,
                    _BIRD_SCHEMA_TAIL,
                    _BIRD_SCHEMA_LEFT_WING,
                    _BIRD_SCHEMA_RIGHT_WING,
                ],
            ),
        ]
    ),
)

# schemata describing the sub-object structural nature of a house
_HOUSE_SCHEMA_ROOF = SubObject(_ROOF_SCHEMA)
_HOUSE_SCHEMA_GROUND_FLOOR = SubObject(_WALL_SCHEMA)

# House modeled after a simple 1 story home as commonly seen in child's books
# Stick example below -- ASCII art perhaps isn't the best demonstration form
#      / \
#    /     \
#  /         \
# /           \
# -------------
# | []  _  [] |
# [----| |----]
_HOUSE_SCHEMA = ObjectStructuralSchema(
    HOUSE,
    sub_objects=[_HOUSE_SCHEMA_ROOF, _HOUSE_SCHEMA_GROUND_FLOOR],
    sub_object_relations=sub_object_relations(
        [
            contacts(_HOUSE_SCHEMA_ROOF, _HOUSE_SCHEMA_GROUND_FLOOR),
            supports(_HOUSE_SCHEMA_GROUND_FLOOR, _HOUSE_SCHEMA_ROOF),
            above(_HOUSE_SCHEMA_ROOF, _HOUSE_SCHEMA_GROUND_FLOOR),
        ]
    ),
)

# schemata describing the sub-object structural nature of a car
_CAR_SCHEMA_FRONT_LEFT_TIRE = SubObject(_TIRE_SCHEMA)
_CAR_SCHEMA_FRONT_RIGHT_TIRE = SubObject(_TIRE_SCHEMA)
_CAR_SCHEMA_REAR_LEFT_TIRE = SubObject(_TIRE_SCHEMA)
_CAR_SCHEMA_REAR_RIGHT_TIRE = SubObject(_TIRE_SCHEMA)
_CAR_SCHEMA_BODY = SubObject(_BODY_SCHEMA)
_CAR_SCHEMA_TIRES = [
    _CAR_SCHEMA_FRONT_LEFT_TIRE,
    _CAR_SCHEMA_FRONT_RIGHT_TIRE,
    _CAR_SCHEMA_REAR_LEFT_TIRE,
    _CAR_SCHEMA_REAR_RIGHT_TIRE,
]

# Improve Car Stuctural Schema once surfaces are introduced
# Git Issue: https://github.com/isi-vista/adam/issues/69
_CAR_SCHEMA = ObjectStructuralSchema(
    CAR,
    sub_objects=[
        _CAR_SCHEMA_FRONT_LEFT_TIRE,
        _CAR_SCHEMA_FRONT_RIGHT_TIRE,
        _CAR_SCHEMA_REAR_LEFT_TIRE,
        _CAR_SCHEMA_REAR_RIGHT_TIRE,
        _CAR_SCHEMA_BODY,
    ],
    sub_object_relations=sub_object_relations(
        [
            contacts(_CAR_SCHEMA_TIRES, _CAR_SCHEMA_BODY),
            supports(_CAR_SCHEMA_TIRES, _CAR_SCHEMA_BODY),
        ]
    ),
)

# schemata describing the sub-object structural nature of a truck cab
_TRUCK_CAB_TIRE_1 = SubObject(_TIRE_SCHEMA)
_TRUCK_CAB_TIRE_2 = SubObject(_TIRE_SCHEMA)
_TRUCK_CAB_TIRE_3 = SubObject(_TIRE_SCHEMA)
_TRUCK_CAB_TIRE_4 = SubObject(_TIRE_SCHEMA)
_TRUCK_CAB_BODY = SubObject(_BODY_SCHEMA)

_TRUCK_CAB_TIRES = [
    _TRUCK_CAB_TIRE_1,
    _TRUCK_CAB_TIRE_2,
    _TRUCK_CAB_TIRE_3,
    _TRUCK_CAB_TIRE_4,
]

_TRUCK_CAB_SCHEMA = ObjectStructuralSchema(
    _TRUCK_CAB,
    sub_objects=[
        _TRUCK_CAB_TIRE_1,
        _TRUCK_CAB_TIRE_2,
        _TRUCK_CAB_TIRE_3,
        _TRUCK_CAB_TIRE_4,
        _TRUCK_CAB_BODY,
    ],
    sub_object_relations=sub_object_relations(
        [
            above(_TRUCK_CAB_BODY, _TRUCK_CAB_TIRES),
            contacts(_TRUCK_CAB_BODY, _TRUCK_CAB_TIRES),
            supports(_TRUCK_CAB_TIRES, _TRUCK_CAB_BODY),
        ]
    ),
)

# schemata describing the sub-object structural nature of a truck trailer
_TRUCK_TRAILER_TIRE_1 = SubObject(_TIRE_SCHEMA)
_TRUCK_TRAILER_TIRE_2 = SubObject(_TIRE_SCHEMA)
_TRUCK_TRAILER_TIRE_3 = SubObject(_TIRE_SCHEMA)
_TRUCK_TRAILER_TIRE_4 = SubObject(_TIRE_SCHEMA)
_TRUCK_TRAILER_FLATBED = SubObject(_FLATBED_SCHEMA)
_TRUCK_TRAILER_TIRES = [
    _TRUCK_TRAILER_TIRE_1,
    _TRUCK_TRAILER_TIRE_2,
    _TRUCK_TRAILER_TIRE_3,
    _TRUCK_TRAILER_TIRE_4,
]

_TRUCK_TRAILER_SCHEMA = ObjectStructuralSchema(
    _TRAILER,
    sub_objects=[
        _TRUCK_TRAILER_TIRE_1,
        _TRUCK_TRAILER_TIRE_2,
        _TRUCK_TRAILER_TIRE_3,
        _TRUCK_TRAILER_TIRE_4,
        _TRUCK_TRAILER_FLATBED,
    ],
    sub_object_relations=sub_object_relations(
        [
            contacts(_TRUCK_TRAILER_FLATBED, _TRUCK_TRAILER_TIRES),
            supports(_TRUCK_TRAILER_TIRES, _TRUCK_TRAILER_FLATBED),
            above(_TRUCK_TRAILER_FLATBED, _TRUCK_TRAILER_TIRES),
            bigger_than(_TRUCK_TRAILER_FLATBED, _TRUCK_TRAILER_TIRES),
        ]
    ),
)

# Truck in mind is a Semi Trailer with flat bed trailer
# Schemata describing the sub-object structural nature of a truck
_TRUCK_SCHEMA_CAB = SubObject(_TRUCK_CAB_SCHEMA)
_TRUCK_SCHEMA_TRAILER = SubObject(_TRUCK_TRAILER_SCHEMA)

_TRUCK_SCHEMA = ObjectStructuralSchema(
    TRUCK,
    sub_objects=[_TRUCK_SCHEMA_CAB, _TRUCK_SCHEMA_TRAILER],
    sub_object_relations=sub_object_relations(
        [
            contacts(_TRUCK_SCHEMA_CAB, _TRUCK_SCHEMA_TRAILER),
            bigger_than(_TRUCK_SCHEMA_TRAILER, _TRUCK_SCHEMA_CAB),
        ]
    ),
)

_PUT_AGENT = SituationObject(THING, properties=[ANIMATE], debug_handle="put_agent")
_PUT_THEME = SituationObject(THING, debug_handle="put_theme")
_PUT_GOAL = SituationObject(THING, debug_handle="put_goal")
_PUT_MANIPULATOR = SituationObject(
    THING, properties=[CAN_MANIPULATE_OBJECTS], debug_handle="put_manipulator"
)

_CONTACTING_MANIPULATOR = Region(
    reference_object=_PUT_MANIPULATOR, distance=EXTERIOR_BUT_IN_CONTACT
)

_PUT_ACTION_DESCRIPTION = ActionDescription(
    frames=[
<<<<<<< HEAD
        ActionDescriptionFrame({AGENT: _PUT_AGENT, THEME: _PUT_THEME, GOAL: _PUT_GOAL})
=======
        ActionDescriptionFrame(
            # AGENT puts THEME on/in DESTINATION
            {AGENT: _PUT_AGENT, THEME: _PUT_THEME, DESTINATION: _PUT_GOAL}
        )
>>>>>>> d4b4e8a0
    ],
    preconditions=[
        SituationRelation(SMALLER_THAN, _PUT_THEME, _PUT_AGENT),
        SituationRelation(IN_REGION, _PUT_THEME, _CONTACTING_MANIPULATOR),
        # TODO: that theme is not already located in GOAL
        SituationRelation(PART_OF, _PUT_MANIPULATOR, _PUT_AGENT),
    ],
    postconditions=[
        SituationRelation(IN_REGION, _PUT_THEME, _CONTACTING_MANIPULATOR, negated=True),
        SituationRelation(IN_REGION, _PUT_THEME, _PUT_GOAL),
    ],
)

_PUSH_AGENT = SituationObject(THING, properties=[ANIMATE])
_PUSH_THEME = SituationObject(THING)
_PUSH_GOAL = SituationObject(THING)
_PUSH_MANIPULATOR = SituationObject(THING, properties=[CAN_MANIPULATE_OBJECTS])

_PUSH_ACTION_DESCRIPTION = ActionDescription(
    frames=[
        ActionDescriptionFrame({AGENT: _PUSH_AGENT, THEME: _PUSH_THEME, GOAL: _PUSH_GOAL})
    ],
    preconditions=[],
    postconditions=[],
)

_GO_AGENT = SituationObject(THING, properties=[ANIMATE])
_GO_GOAL = SituationObject(THING)

_GO_ACTION_DESCRIPTION = ActionDescription(
    frames=[ActionDescriptionFrame({AGENT: _GO_AGENT, GOAL: _GO_GOAL})],
    preconditions=[],
    postconditions=[
        # TODO: that AGENT is located in GOAL
    ],
)

_COME_AGENT = SituationObject(THING, properties=[ANIMATE])
_COME_GOAL = SituationObject(THING)

_COME_ACTION_DESCRIPTION = ActionDescription(
    frames=[
        ActionDescriptionFrame(
            # AGENT comes to DESTINATION
            {AGENT: _COME_AGENT, GOAL: _COME_GOAL}
        )
    ],
    preconditions=[],
    # TODO: that speaker is located in GOAL?
    postconditions=[
        # TODO: that AGENT is located in GOAL
    ],
)

_TAKE_AGENT = SituationObject(THING, properties=[ANIMATE])
_TAKE_THEME = SituationObject(THING)
_TAKE_GOAL = SituationObject(THING)
_TAKE_MANIPULATOR = SituationObject(THING, properties=[CAN_MANIPULATE_OBJECTS])

_TAKE_ACTION_DESCRIPTION = ActionDescription(
    frames=[
        ActionDescriptionFrame({AGENT: _TAKE_AGENT, THEME: _TAKE_THEME, GOAL: _TAKE_GOAL})
    ],
    preconditions=[
        SituationRelation(SMALLER_THAN, _TAKE_THEME, _TAKE_AGENT),
        # SituationRelation(PART_OF, _TAKE_MANIPULATOR, _TAKE_AGENT),
    ],
    postconditions=[SituationRelation(CONTACTS, _TAKE_MANIPULATOR, _TAKE_THEME)],
)

_EAT_AGENT = SituationObject(THING, properties=[ANIMATE])
_EAT_THEME = SituationObject(THING, properties=[EDIBLE])
_EAT_MANIPULATOR = SituationObject(THING, properties=[CAN_MANIPULATE_OBJECTS])

_EAT_ACTION_DESCRIPTION = ActionDescription(
    frames=[ActionDescriptionFrame({AGENT: _EAT_AGENT, THEME: _EAT_THEME})],
    preconditions=[
        SituationRelation(SMALLER_THAN, _EAT_THEME, _EAT_AGENT),
        # SituationRelation(PART_OF, _EAT_MANIPULATOR, _EAT_AGENT),
    ],
    postconditions=[
        SituationRelation(CONTACTS, _EAT_MANIPULATOR, _EAT_THEME)
        # TODO: that THEME is located in AGENT?
    ],
)

_GIVE_AGENT = SituationObject(THING, properties=[ANIMATE])
_GIVE_THEME = SituationObject(THING)
_GIVE_GOAL = SituationObject(THING, properties=[ANIMATE])
_GIVE_MANIPULATOR = SituationObject(THING, properties=[CAN_MANIPULATE_OBJECTS])
_GIVE_GOAL_MANIPULATOR = SituationObject(THING, properties=[CAN_MANIPULATE_OBJECTS])

_GIVE_ACTION_DESCRIPTION = ActionDescription(
    frames=[
        ActionDescriptionFrame({AGENT: _GIVE_AGENT, THEME: _GIVE_THEME, GOAL: _GIVE_GOAL})
    ],
    preconditions=[
        SituationRelation(SMALLER_THAN, _GIVE_THEME, _GIVE_AGENT),
        # SituationRelation(PART_OF, _GIVE_MANIPULATOR, _GIVE_AGENT),
        # SituationRelation(PART_OF, _GIVE_GOAL_MANIPULATOR, _GIVE_GOAL),
    ],
    postconditions=[SituationRelation(CONTACTS, _GIVE_GOAL_MANIPULATOR, _GIVE_THEME)],
)

_TURN_AGENT = SituationObject(THING, properties=[ANIMATE])
_TURN_THEME = SituationObject(THING)
_TURN_MANIPULATOR = SituationObject(THING, properties=[CAN_MANIPULATE_OBJECTS])

_TURN_ACTION_DESCRIPTION = ActionDescription(
    frames=[ActionDescriptionFrame({AGENT: _TURN_AGENT, THEME: _TURN_THEME})],
    preconditions=[
        SituationRelation(SMALLER_THAN, _TURN_THEME, _TURN_AGENT),
        # SituationRelation(PART_OF, _TURN_MANIPULATOR, _TURN_AGENT),
    ],
    postconditions=[
        SituationRelation(CONTACTS, _TURN_MANIPULATOR, _TURN_THEME),
        # TODO: that THEME is facing a new angle?
    ],
)

_SIT_AGENT = SituationObject(THING, properties=[ANIMATE])
_SIT_GOAL = SituationObject(THING)

_SIT_ACTION_DESCRIPTION = ActionDescription(
    frames=[ActionDescriptionFrame({AGENT: _SIT_AGENT, GOAL: _SIT_GOAL})],
    preconditions=[],
    postconditions=[SituationRelation(CONTACTS, _SIT_AGENT, _SIT_GOAL)],
)

_DRINK_AGENT = SituationObject(THING, properties=[ANIMATE])
_DRINK_THEME = SituationObject(THING, properties=[LIQUID])
_DRINK_MANIPULATOR = SituationObject(THING, properties=[CAN_MANIPULATE_OBJECTS])
_DRINK_CONTAINER = SituationObject(THING, properties=[HOLLOW])

_DRINK_ACTION_DESCRIPTION = ActionDescription(
    frames=[ActionDescriptionFrame({AGENT: _DRINK_AGENT, THEME: _DRINK_THEME})],
    preconditions=[
        SituationRelation(SMALLER_THAN, _DRINK_CONTAINER, _DRINK_AGENT),
        SituationRelation(CONTACTS, _DRINK_MANIPULATOR, _DRINK_CONTAINER),
        # TODO: that THEME is inside CONTAINER
        # SituationRelation(PART_OF, _EAT_MANIPULATOR, _EAT_AGENT),
    ],
    postconditions=[
        # TODO: that THEME is located in AGENT?
    ],
)

_FALL_PATIENT = SituationObject(THING)
_FALL_GOAL = SituationObject(THING)

_FALL_ACTION_DESCRIPTION = ActionDescription(
    frames=[ActionDescriptionFrame({AGENT: _FALL_PATIENT, GOAL: _FALL_GOAL})],
    preconditions=[
        # TODO: that PATIENT coordinates are higher than GOAL coordinates
    ],
    postconditions=[SituationRelation(CONTACTS, _FALL_PATIENT, _FALL_GOAL)],
)

<<<<<<< HEAD
=======
_PUSH_AGENT = SituationObject(THING, properties=[ANIMATE])
_PUSH_THEME = SituationObject(THING)
_PUSH_GOAL = SituationObject(THING)
_PUSH_MANIPULATOR = SituationObject(THING, properties=[CAN_MANIPULATE_OBJECTS])

_PUSH_ACTION_DESCRIPTION = ActionDescription(
    frames=[
        ActionDescriptionFrame(
            {AGENT: _PUSH_AGENT, THEME: _PUSH_THEME, DESTINATION: _PUSH_GOAL}
        )
    ],
    preconditions=[],
    postconditions=[],
)

_GO_AGENT = SituationObject(THING, properties=[ANIMATE])
_GO_GOAL = SituationObject(THING)

_GO_ACTION_DESCRIPTION = ActionDescription(
    frames=[ActionDescriptionFrame({AGENT: _GO_AGENT, DESTINATION: _GO_GOAL})],
    preconditions=[],
    postconditions=[
        # TODO: that AGENT is located in GOAL
    ],
)

_COME_AGENT = SituationObject(THING, properties=[ANIMATE])
_COME_GOAL = SituationObject(THING)

_COME_ACTION_DESCRIPTION = ActionDescription(
    frames=[
        ActionDescriptionFrame(
            # AGENT comes to DESTINATION
            {AGENT: _COME_AGENT, DESTINATION: _COME_GOAL}
        )
    ],
    preconditions=[],
    # TODO: that speaker is located in GOAL?
    postconditions=[
        # TODO: that AGENT is located in GOAL
    ],
)

_TAKE_AGENT = SituationObject(THING, properties=[ANIMATE])
_TAKE_THEME = SituationObject(THING)
_TAKE_GOAL = SituationObject(THING)
_TAKE_MANIPULATOR = SituationObject(THING, properties=[CAN_MANIPULATE_OBJECTS])

_TAKE_ACTION_DESCRIPTION = ActionDescription(
    frames=[
        ActionDescriptionFrame(
            {AGENT: _TAKE_AGENT, THEME: _TAKE_THEME, DESTINATION: _TAKE_GOAL}
        )
    ],
    preconditions=[
        SituationRelation(SMALLER_THAN, _TAKE_THEME, _TAKE_AGENT),
        # SituationRelation(PART_OF, _TAKE_MANIPULATOR, _TAKE_AGENT),
    ],
    postconditions=[SituationRelation(CONTACTS, _TAKE_MANIPULATOR, _TAKE_THEME)],
)

_EAT_AGENT = SituationObject(THING, properties=[ANIMATE])
_EAT_THEME = SituationObject(THING, properties=[EDIBLE])
_EAT_MANIPULATOR = SituationObject(THING, properties=[CAN_MANIPULATE_OBJECTS])

_EAT_ACTION_DESCRIPTION = ActionDescription(
    frames=[ActionDescriptionFrame({AGENT: _EAT_AGENT, THEME: _EAT_THEME})],
    preconditions=[
        SituationRelation(SMALLER_THAN, _EAT_THEME, _EAT_AGENT),
        # SituationRelation(PART_OF, _EAT_MANIPULATOR, _EAT_AGENT),
    ],
    postconditions=[
        SituationRelation(CONTACTS, _EAT_MANIPULATOR, _EAT_THEME)
        # TODO: that THEME is located in AGENT?
    ],
)

_GIVE_AGENT = SituationObject(THING, properties=[ANIMATE])
_GIVE_THEME = SituationObject(THING)
_GIVE_GOAL = SituationObject(THING, properties=[ANIMATE])
_GIVE_MANIPULATOR = SituationObject(THING, properties=[CAN_MANIPULATE_OBJECTS])
_GIVE_GOAL_MANIPULATOR = SituationObject(THING, properties=[CAN_MANIPULATE_OBJECTS])

_GIVE_ACTION_DESCRIPTION = ActionDescription(
    frames=[
        ActionDescriptionFrame(
            {AGENT: _GIVE_AGENT, THEME: _GIVE_THEME, DESTINATION: _GIVE_GOAL}
        )
    ],
    preconditions=[
        SituationRelation(SMALLER_THAN, _GIVE_THEME, _GIVE_AGENT),
        # SituationRelation(PART_OF, _GIVE_MANIPULATOR, _GIVE_AGENT),
        # SituationRelation(PART_OF, _GIVE_GOAL_MANIPULATOR, _GIVE_GOAL),
    ],
    postconditions=[SituationRelation(CONTACTS, _GIVE_GOAL_MANIPULATOR, _GIVE_THEME)],
)

_TURN_AGENT = SituationObject(THING, properties=[ANIMATE])
_TURN_THEME = SituationObject(THING)
_TURN_MANIPULATOR = SituationObject(THING, properties=[CAN_MANIPULATE_OBJECTS])

_TURN_ACTION_DESCRIPTION = ActionDescription(
    frames=[ActionDescriptionFrame({AGENT: _TURN_AGENT, THEME: _TURN_THEME})],
    preconditions=[
        SituationRelation(SMALLER_THAN, _TURN_THEME, _TURN_AGENT),
        # SituationRelation(PART_OF, _TURN_MANIPULATOR, _TURN_AGENT),
    ],
    postconditions=[
        SituationRelation(CONTACTS, _TURN_MANIPULATOR, _TURN_THEME),
        # TODO: that THEME is facing a new angle?
    ],
)

_SIT_AGENT = SituationObject(THING, properties=[ANIMATE])
_SIT_GOAL = SituationObject(THING)

_SIT_ACTION_DESCRIPTION = ActionDescription(
    frames=[ActionDescriptionFrame({AGENT: _SIT_AGENT, DESTINATION: _SIT_GOAL})],
    preconditions=[],
    postconditions=[SituationRelation(CONTACTS, _SIT_AGENT, _SIT_GOAL)],
)

_DRINK_AGENT = SituationObject(THING, properties=[ANIMATE])
_DRINK_THEME = SituationObject(THING, properties=[LIQUID])
_DRINK_MANIPULATOR = SituationObject(THING, properties=[CAN_MANIPULATE_OBJECTS])
_DRINK_CONTAINER = SituationObject(THING, properties=[HOLLOW])

_DRINK_ACTION_DESCRIPTION = ActionDescription(
    frames=[ActionDescriptionFrame({AGENT: _DRINK_AGENT, THEME: _DRINK_THEME})],
    preconditions=[
        SituationRelation(SMALLER_THAN, _DRINK_CONTAINER, _DRINK_AGENT),
        SituationRelation(CONTACTS, _DRINK_MANIPULATOR, _DRINK_CONTAINER),
        # TODO: that THEME is inside CONTAINER
        # SituationRelation(PART_OF, _EAT_MANIPULATOR, _EAT_AGENT),
    ],
    postconditions=[
        # TODO: that THEME is located in AGENT?
    ],
)

_FALL_PATIENT = SituationObject(THING)
_FALL_GOAL = SituationObject(THING)

_FALL_ACTION_DESCRIPTION = ActionDescription(
    frames=[ActionDescriptionFrame({AGENT: _FALL_PATIENT, DESTINATION: _FALL_GOAL})],
    preconditions=[
        # TODO: that PATIENT coordinates are higher than GOAL coordinates
    ],
    postconditions=[SituationRelation(CONTACTS, _FALL_PATIENT, _FALL_GOAL)],
)

>>>>>>> d4b4e8a0
_THROW_AGENT = SituationObject(THING, properties=[ANIMATE])
_THROW_THEME = SituationObject(THING)
_THROW_GOAL = SituationObject(THING)
_THROW_MANIPULATOR = SituationObject(THING, properties=[CAN_MANIPULATE_OBJECTS])

_THROW_ACTION_DESCRIPTION = ActionDescription(
    frames=[
        ActionDescriptionFrame(
<<<<<<< HEAD
            {AGENT: _THROW_AGENT, THEME: _THROW_THEME, GOAL: _THROW_GOAL}
=======
            {AGENT: _THROW_AGENT, THEME: _THROW_THEME, DESTINATION: _THROW_GOAL}
>>>>>>> d4b4e8a0
        )
    ],
    preconditions=[
        SituationRelation(SMALLER_THAN, _THROW_THEME, _THROW_AGENT),
        # SituationRelation(PART_OF, _THROW_MANIPULATOR, _THROW_AGENT),
    ],
    postconditions=[
        # TODO: that THEME is away from AGENT?
        # (Does throwing something at a target necessarily mean it ends up at the target?)
    ],
)

_MOVE_AGENT = SituationObject(THING, properties=[ANIMATE])
_MOVE_THEME = SituationObject(THING)
_MOVE_GOAL = SituationObject(THING)
_MOVE_MANIPULATOR = SituationObject(THING, properties=[CAN_MANIPULATE_OBJECTS])

_MOVE_ACTION_DESCRIPTION = ActionDescription(
    frames=[
<<<<<<< HEAD
        ActionDescriptionFrame({AGENT: _MOVE_AGENT, THEME: _MOVE_THEME, GOAL: _MOVE_GOAL})
=======
        ActionDescriptionFrame(
            {AGENT: _MOVE_AGENT, THEME: _MOVE_THEME, DESTINATION: _MOVE_GOAL}
        )
>>>>>>> d4b4e8a0
    ],
    preconditions=[
        # SituationRelation(PART_OF, _MOVE_MANIPULATOR, _MOVE_AGENT),
    ],
    postconditions=[
        # TODO: that THEME is located in GOAL
    ],
)

_JUMP_AGENT = SituationObject(THING, properties=[ANIMATE])
_JUMP_GOAL = SituationObject(THING)

_JUMP_ACTION_DESCRIPTION = ActionDescription(
<<<<<<< HEAD
    frames=[ActionDescriptionFrame({AGENT: _JUMP_AGENT, GOAL: _JUMP_GOAL})],
=======
    frames=[ActionDescriptionFrame({AGENT: _JUMP_AGENT, DESTINATION: _JUMP_GOAL})],
>>>>>>> d4b4e8a0
    preconditions=[],
    postconditions=[
        # TODO: that AGENT is located in GOAL
    ],
)

_ROLL_AGENT = SituationObject(THING, properties=[ANIMATE])
_ROLL_THEME = SituationObject(THING, properties=[ROLLABLE])
_ROLL_GOAL = SituationObject(THING)

_ROLL_ACTION_DESCRIPTION = ActionDescription(
    frames=[
<<<<<<< HEAD
        ActionDescriptionFrame({AGENT: _ROLL_AGENT, THEME: _ROLL_THEME, GOAL: _ROLL_GOAL})
=======
        ActionDescriptionFrame(
            {AGENT: _ROLL_AGENT, THEME: _ROLL_THEME, DESTINATION: _ROLL_GOAL}
        )
>>>>>>> d4b4e8a0
    ],
    preconditions=[],
    postconditions=[
        # TODO: that THEME is away from AGENT?
    ],
)

_FLY_AGENT = SituationObject(THING, properties=[ANIMATE])

_FLY_ACTION_DESCRIPTION = ActionDescription(
    frames=[ActionDescriptionFrame({AGENT: _FLY_AGENT})],
    preconditions=[],
    postconditions=[],
)

GAILA_PHASE_1_ONTOLOGY = Ontology(
    _ontology_graph,
    structural_schemata=immutablesetmultidict(
        [
            (BALL, _BALL_SCHEMA),
            (CHAIR, _CHAIR_SCHEMA),
            (PERSON, _PERSON_SCHEMA),
            (TABLE, _TABLE_SCHEMA),
            (DOG, _DOG_SCHEMA),
            (BIRD, _BIRD_SCHEMA),
            (BOX, _BOX_SCHEMA),
            (WATER, _WATER_SCHEMA),
            (JUICE, _JUICE_SCHEMA),
            (MILK, _MILK_SCHEMA),
            (DOOR, _DOOR_SCHEMA),
            (HAT, _HAT_SCHEMA),
            (COOKIE, _COOKIE_SCHEMA),
            (HEAD, _HEAD_SCHEMA),
            (CUP, _CUP_SCHEMA),
            (BOX, _BOX_SCHEMA),
            (BOOK, _BOOK_SCHEMA),
            (HOUSE, _HOUSE_SCHEMA),
            (HAND, _HAND_SCHEMA),
            (CAR, _CAR_SCHEMA),
            (TRUCK, _TRUCK_SCHEMA),
        ]
    ),
    action_to_description=immutabledict(
        [
            (PUT, _PUT_ACTION_DESCRIPTION),
            (PUSH, _PUSH_ACTION_DESCRIPTION),
            (GO, _GO_ACTION_DESCRIPTION),
            (COME, _COME_ACTION_DESCRIPTION),
            (GIVE, _GIVE_ACTION_DESCRIPTION),
            (TAKE, _TAKE_ACTION_DESCRIPTION),
            (EAT, _EAT_ACTION_DESCRIPTION),
            (TURN, _TURN_ACTION_DESCRIPTION),
            (SIT, _SIT_ACTION_DESCRIPTION),
            (DRINK, _DRINK_ACTION_DESCRIPTION),
            (FALL, _FALL_ACTION_DESCRIPTION),
            (THROW, _THROW_ACTION_DESCRIPTION),
            (MOVE, _MOVE_ACTION_DESCRIPTION),
            (JUMP, _JUMP_ACTION_DESCRIPTION),
            (ROLL, _ROLL_ACTION_DESCRIPTION),
            (FLY, _FLY_ACTION_DESCRIPTION),
        ]
    ),
)<|MERGE_RESOLUTION|>--- conflicted
+++ resolved
@@ -829,14 +829,7 @@
 
 _PUT_ACTION_DESCRIPTION = ActionDescription(
     frames=[
-<<<<<<< HEAD
         ActionDescriptionFrame({AGENT: _PUT_AGENT, THEME: _PUT_THEME, GOAL: _PUT_GOAL})
-=======
-        ActionDescriptionFrame(
-            # AGENT puts THEME on/in DESTINATION
-            {AGENT: _PUT_AGENT, THEME: _PUT_THEME, DESTINATION: _PUT_GOAL}
-        )
->>>>>>> d4b4e8a0
     ],
     preconditions=[
         SituationRelation(SMALLER_THAN, _PUT_THEME, _PUT_AGENT),
@@ -995,8 +988,6 @@
     postconditions=[SituationRelation(CONTACTS, _FALL_PATIENT, _FALL_GOAL)],
 )
 
-<<<<<<< HEAD
-=======
 _PUSH_AGENT = SituationObject(THING, properties=[ANIMATE])
 _PUSH_THEME = SituationObject(THING)
 _PUSH_GOAL = SituationObject(THING)
@@ -1005,7 +996,7 @@
 _PUSH_ACTION_DESCRIPTION = ActionDescription(
     frames=[
         ActionDescriptionFrame(
-            {AGENT: _PUSH_AGENT, THEME: _PUSH_THEME, DESTINATION: _PUSH_GOAL}
+            {AGENT: _PUSH_AGENT, THEME: _PUSH_THEME, GOAL: _PUSH_GOAL}
         )
     ],
     preconditions=[],
@@ -1016,7 +1007,7 @@
 _GO_GOAL = SituationObject(THING)
 
 _GO_ACTION_DESCRIPTION = ActionDescription(
-    frames=[ActionDescriptionFrame({AGENT: _GO_AGENT, DESTINATION: _GO_GOAL})],
+    frames=[ActionDescriptionFrame({AGENT: _GO_AGENT, GOAL: _GO_GOAL})],
     preconditions=[],
     postconditions=[
         # TODO: that AGENT is located in GOAL
@@ -1030,7 +1021,7 @@
     frames=[
         ActionDescriptionFrame(
             # AGENT comes to DESTINATION
-            {AGENT: _COME_AGENT, DESTINATION: _COME_GOAL}
+            {AGENT: _COME_AGENT, GOAL: _COME_GOAL}
         )
     ],
     preconditions=[],
@@ -1048,7 +1039,7 @@
 _TAKE_ACTION_DESCRIPTION = ActionDescription(
     frames=[
         ActionDescriptionFrame(
-            {AGENT: _TAKE_AGENT, THEME: _TAKE_THEME, DESTINATION: _TAKE_GOAL}
+            {AGENT: _TAKE_AGENT, THEME: _TAKE_THEME, GOAL: _TAKE_GOAL}
         )
     ],
     preconditions=[
@@ -1083,7 +1074,7 @@
 _GIVE_ACTION_DESCRIPTION = ActionDescription(
     frames=[
         ActionDescriptionFrame(
-            {AGENT: _GIVE_AGENT, THEME: _GIVE_THEME, DESTINATION: _GIVE_GOAL}
+            {AGENT: _GIVE_AGENT, THEME: _GIVE_THEME, GOAL: _GIVE_GOAL}
         )
     ],
     preconditions=[
@@ -1114,7 +1105,7 @@
 _SIT_GOAL = SituationObject(THING)
 
 _SIT_ACTION_DESCRIPTION = ActionDescription(
-    frames=[ActionDescriptionFrame({AGENT: _SIT_AGENT, DESTINATION: _SIT_GOAL})],
+    frames=[ActionDescriptionFrame({AGENT: _SIT_AGENT, GOAL: _SIT_GOAL})],
     preconditions=[],
     postconditions=[SituationRelation(CONTACTS, _SIT_AGENT, _SIT_GOAL)],
 )
@@ -1141,14 +1132,13 @@
 _FALL_GOAL = SituationObject(THING)
 
 _FALL_ACTION_DESCRIPTION = ActionDescription(
-    frames=[ActionDescriptionFrame({AGENT: _FALL_PATIENT, DESTINATION: _FALL_GOAL})],
+    frames=[ActionDescriptionFrame({AGENT: _FALL_PATIENT, GOAL: _FALL_GOAL})],
     preconditions=[
         # TODO: that PATIENT coordinates are higher than GOAL coordinates
     ],
     postconditions=[SituationRelation(CONTACTS, _FALL_PATIENT, _FALL_GOAL)],
 )
 
->>>>>>> d4b4e8a0
 _THROW_AGENT = SituationObject(THING, properties=[ANIMATE])
 _THROW_THEME = SituationObject(THING)
 _THROW_GOAL = SituationObject(THING)
@@ -1157,11 +1147,7 @@
 _THROW_ACTION_DESCRIPTION = ActionDescription(
     frames=[
         ActionDescriptionFrame(
-<<<<<<< HEAD
             {AGENT: _THROW_AGENT, THEME: _THROW_THEME, GOAL: _THROW_GOAL}
-=======
-            {AGENT: _THROW_AGENT, THEME: _THROW_THEME, DESTINATION: _THROW_GOAL}
->>>>>>> d4b4e8a0
         )
     ],
     preconditions=[
@@ -1181,13 +1167,7 @@
 
 _MOVE_ACTION_DESCRIPTION = ActionDescription(
     frames=[
-<<<<<<< HEAD
         ActionDescriptionFrame({AGENT: _MOVE_AGENT, THEME: _MOVE_THEME, GOAL: _MOVE_GOAL})
-=======
-        ActionDescriptionFrame(
-            {AGENT: _MOVE_AGENT, THEME: _MOVE_THEME, DESTINATION: _MOVE_GOAL}
-        )
->>>>>>> d4b4e8a0
     ],
     preconditions=[
         # SituationRelation(PART_OF, _MOVE_MANIPULATOR, _MOVE_AGENT),
@@ -1201,11 +1181,7 @@
 _JUMP_GOAL = SituationObject(THING)
 
 _JUMP_ACTION_DESCRIPTION = ActionDescription(
-<<<<<<< HEAD
     frames=[ActionDescriptionFrame({AGENT: _JUMP_AGENT, GOAL: _JUMP_GOAL})],
-=======
-    frames=[ActionDescriptionFrame({AGENT: _JUMP_AGENT, DESTINATION: _JUMP_GOAL})],
->>>>>>> d4b4e8a0
     preconditions=[],
     postconditions=[
         # TODO: that AGENT is located in GOAL
@@ -1218,13 +1194,7 @@
 
 _ROLL_ACTION_DESCRIPTION = ActionDescription(
     frames=[
-<<<<<<< HEAD
         ActionDescriptionFrame({AGENT: _ROLL_AGENT, THEME: _ROLL_THEME, GOAL: _ROLL_GOAL})
-=======
-        ActionDescriptionFrame(
-            {AGENT: _ROLL_AGENT, THEME: _ROLL_THEME, DESTINATION: _ROLL_GOAL}
-        )
->>>>>>> d4b4e8a0
     ],
     preconditions=[],
     postconditions=[
