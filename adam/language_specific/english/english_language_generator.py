--- conflicted
+++ resolved
@@ -102,16 +102,17 @@
         ] = dict()
 
         def generate(self) -> ImmutableSet[LinearizedDependencyTree]:
-<<<<<<< HEAD
-            for _object in self.situation.objects:
-                # We put the learner in the situation to express certain perceivable relations
-                # relative to them, but we don't talk about the learner itself.
-                if not _object.ontology_node == LEARNER:
-                    self._translate_object_to_noun(_object)
-=======
+            # The learner appears in a situation so they items may have spatial relations
+            # with respect to it, but our language currently never refers to the learner itself.
+            objects_to_translate = [
+                object_
+                for object_ in self.situation.objects
+                if not object_.ontology_node == LEARNER
+            ]
+
             # For now, only apply quantifiers to object-only situations
             if self.situation.actions:
-                for _object in self.situation.objects:
+                for _object in objects_to_translate:
                     self._translate_object_to_noun(_object)
             else:
                 # Get number of objects of each type
@@ -119,11 +120,10 @@
                     [_object.ontology_node for _object in self.situation.objects]
                 )
                 # Use the counts to apply the appropriate quantifiers
-                for _object in self.situation.objects:
+                for _object in objects_to_translate:
                     self._translate_object_to_noun(
                         _object, node_counts[_object.ontology_node]
                     )
->>>>>>> bd150476
 
             if len(self.situation.actions) > 1:
                 raise RuntimeError(
