--- conflicted
+++ resolved
@@ -48,14 +48,10 @@
     ME,
     YOU,
 )
-<<<<<<< HEAD
 from adam.language_specific.english.english_phase_2_lexicon import (
     GAILA_PHASE_2_ENGLISH_LEXICON,
 )
-from adam.language_specific.english.english_syntax import (
-=======
 from adam.language_specific import (
->>>>>>> f5b86565
     FIRST_PERSON,
     SECOND_PERSON,
     ALLOWS_DITRANSITIVE,
