--- conflicted
+++ resolved
@@ -3,11 +3,8 @@
     _make_go_with_prepositions,
     _make_roll_with_prepositions,
     _make_sit_with_prepositions,
-<<<<<<< HEAD
     _make_take_with_prepositions,
-=======
     _make_fall_with_prepositions,
->>>>>>> 81ccf6d7
 )
 from tests.curriculum.phase1_curriculum_test import curriculum_test
 
@@ -28,10 +25,9 @@
     curriculum_test(_make_sit_with_prepositions())
 
 
-<<<<<<< HEAD
 def test_make_take():
     curriculum_test(_make_take_with_prepositions())
-=======
+
+
 def test_make_fall():
-    curriculum_test(_make_fall_with_prepositions())
->>>>>>> 81ccf6d7
+    curriculum_test(_make_fall_with_prepositions())