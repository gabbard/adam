--- conflicted
+++ resolved
@@ -46,7 +46,6 @@
     THROW,
     WATER,
     on,
-    PERSON,
     strictly_above,
     JUMP,
     JUMP_INITIAL_SUPPORTER_AUX,
@@ -67,14 +66,7 @@
 from adam.relation import Relation
 from adam.situation import Action
 from adam.situation.high_level_semantics_situation import HighLevelSemanticsSituation
-<<<<<<< HEAD
-=======
-from adam.situation.templates.phase1_templates import (
-    TemplateVariableAssignment,
-    fixed_assignment,
-)
 from adam_test_utils import situation_object
->>>>>>> 82ddf39e
 from tests.sample_situations import make_bird_flies_over_a_house
 from tests.situation.situation_test import make_mom_put_ball_on_table
 
@@ -132,21 +124,9 @@
 
 
 def test_two_objects_with_dad():
-    table_1 = SituationObject(
-        TABLE,
-        debug_handle="table_0",
-        axes=GAILA_PHASE_1_ONTOLOGY.structural_schemata(TABLE)[0].axes,
-    )
-    table_2 = SituationObject(
-        TABLE,
-        debug_handle="table_1",
-        axes=GAILA_PHASE_1_ONTOLOGY.structural_schemata(TABLE)[0].axes,
-    )
-    dad = SituationObject(
-        DAD,
-        debug_handle="dad",
-        axes=GAILA_PHASE_1_ONTOLOGY.structural_schemata(PERSON)[0].axes,
-    )
+    table_1 = situation_object(TABLE, debug_handle="table_0")
+    table_2 = situation_object(TABLE, debug_handle="table_1")
+    dad = situation_object(DAD, debug_handle="dad")
     situation = HighLevelSemanticsSituation(
         ontology=GAILA_PHASE_1_ONTOLOGY,
         salient_objects=[table_1, dad],
@@ -717,9 +697,9 @@
 
 
 def test_jumps_over():
-    dad = SituationObject(DAD)
-    chair = SituationObject(CHAIR)
-    ground = SituationObject(GROUND)
+    dad = situation_object(DAD)
+    chair = situation_object(CHAIR)
+    ground = situation_object(GROUND)
     situation = HighLevelSemanticsSituation(
         ontology=GAILA_PHASE_1_ONTOLOGY,
         salient_objects=[dad, chair],
@@ -853,12 +833,8 @@
 
 def test_object_beside_object():
     # HACK FOR AXES - See https://github.com/isi-vista/adam/issues/316
-    ball = SituationObject(
-        BALL, axes=GAILA_PHASE_1_ONTOLOGY.structural_schemata(BALL)[0].axes
-    )
-    table = SituationObject(
-        TABLE, axes=GAILA_PHASE_1_ONTOLOGY.structural_schemata(TABLE)[0].axes
-    )
+    ball = situation_object(BALL)
+    table = situation_object(TABLE)
     situation = HighLevelSemanticsSituation(
         ontology=GAILA_PHASE_1_ONTOLOGY,
         salient_objects=[ball, table],
@@ -882,22 +858,10 @@
 
 def test_object_behind_in_front_object():
     # HACK FOR AXES - See https://github.com/isi-vista/adam/issues/316
-    box = SituationObject(
-        BOX, axes=GAILA_PHASE_1_ONTOLOGY.structural_schemata(BOX)[0].axes
-    )
-    table = SituationObject(
-        TABLE, axes=GAILA_PHASE_1_ONTOLOGY.structural_schemata(TABLE)[0].axes
-    )
-    speaker = SituationObject(
-        MOM,
-        properties=[IS_SPEAKER],
-        axes=GAILA_PHASE_1_ONTOLOGY.structural_schemata(PERSON)[0].axes,
-    )
-    addressee = SituationObject(
-        DAD,
-        properties=[IS_ADDRESSEE],
-        axes=GAILA_PHASE_1_ONTOLOGY.structural_schemata(PERSON)[0].axes,
-    )
+    box = situation_object(BOX)
+    table = situation_object(TABLE)
+    speaker = situation_object(MOM, properties=[IS_SPEAKER])
+    addressee = situation_object(DAD, properties=[IS_ADDRESSEE])
 
     front_situation = HighLevelSemanticsSituation(
         ontology=GAILA_PHASE_1_ONTOLOGY,
