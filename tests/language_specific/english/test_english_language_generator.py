--- conflicted
+++ resolved
@@ -21,16 +21,13 @@
     DAD,
     PUT,
     GOAL,
-<<<<<<< HEAD
     IS_SPEAKER,
+    GREEN,
 )
 from adam.ontology.phase1_spatial_relations import (
     INTERIOR,
     EXTERIOR_BUT_IN_CONTACT,
     Direction,
-=======
-    GREEN,
->>>>>>> 62b33f3a
 )
 from adam.random_utils import FixedIndexChooser
 from adam.situation import SituationAction, SituationObject
@@ -187,7 +184,6 @@
     ).as_token_sequence() == ("Dad", "puts", "a", "cookie", "in", "a", "box")
 
 
-<<<<<<< HEAD
 def test_dad_put_a_cookie_in_a_box_using_i():
     dad = SituationObject(DAD, properties=[IS_SPEAKER])
     cookie = SituationObject(COOKIE)
@@ -211,7 +207,7 @@
     assert only(
         _SIMPLE_GENERATOR.generate_language(situation, FixedIndexChooser(0))
     ).as_token_sequence() == ("I", "put", "a", "cookie", "in", "a", "box")
-=======
+
 def test_green_ball():
     ball = SituationObject(BALL, [GREEN])
     situation = HighLevelSemanticsSituation(
@@ -219,5 +215,4 @@
     )
     assert only(
         _SIMPLE_GENERATOR.generate_language(situation, FixedIndexChooser(0))
-    ).as_token_sequence() == ("a", "green", "ball")
->>>>>>> 62b33f3a
+    ).as_token_sequence() == ("a", "green", "ball")